--- conflicted
+++ resolved
@@ -1,10 +1,6 @@
 {
   "name": "thali",
-<<<<<<< HEAD
-  "version": "2.0.3",
-=======
   "version": "2.1.0",
->>>>>>> d0ec5cf0
   "description": "Thali Cordova Plugin",
   "main": "thalireplicationmanager.js",
   "dependencies": {
@@ -12,12 +8,8 @@
     "express": "4.13.3",
     "ip": "^1.0.1",
     "javascript-state-machine": "^2.3.5",
-<<<<<<< HEAD
     "lie": "^3.0.1",
     "long": "^3.0.3",
-=======
-    "lie": "^3.0.2",
->>>>>>> d0ec5cf0
     "multiplex": "^6.2.2",
     "node-ssdp": "thaliproject/node-ssdp#thali-vnext-changes",
     "node-uuid": "^1.4.7",
