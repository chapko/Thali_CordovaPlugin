--- conflicted
+++ resolved
@@ -10,13 +10,8 @@
     "javascript-state-machine": "^2.3.5",
     "lie": "^3.0.2",
     "long": "^3.0.3",
-<<<<<<< HEAD
-    "multiplex": "^6.2.2",
+    "multiplex": "^6.7.0",
     "node-ssdp": "thaliproject/node-ssdp#fcc5d403f6cc5e667572fba059332908c3cc822e",
-=======
-    "multiplex": "^6.7.0",
-    "node-ssdp": "thaliproject/node-ssdp#thali-vnext-changes",
->>>>>>> f798caa4
     "node-uuid": "^1.4.7",
     "request": "^2.64.0",
     "urlsafe-base64": "^1.0.0",
