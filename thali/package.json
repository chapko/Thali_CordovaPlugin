{
  "name": "thali",
  "version": "2.1.0",
  "description": "Thali Cordova Plugin",
  "main": "thalireplicationmanager.js",
  "dependencies": {
    "bluebird": "3.4.6",
    "body-parser": "1.13.3",
    "express": "4.13.3",
    "forever-agent": "https://github.com/thaliproject/forever-agent.git#f9a92c7a1b7ce4da849beca32b0ec2aeb855e0fd",
    "ip": "1.0.1",
    "javascript-state-machine": "2.3.5",
    "lie": "3.1.0",
    "long": "3.0.3",
    "multiplex": "6.7.0",
    "node-ssdp": "https://github.com/thaliproject/node-ssdp.git#8feabedb80d054d354ea1fc6bd55045df65fd18f",
    "object-assign": "4.1.0",
    "pouchdb-adapter-leveldb-core": "6.1.1",
    "request": "2.64.0",
    "salti": "https://github.com/thaliproject/salti.git#master",
    "urlsafe-base64": "1.0.0",
    "uuid": "2.0.2",
    "winston": "2.2.0"
  },
  "devDependencies": {
    "jsdoc": "3.3.3",
    "eslint": "3.11.1"
  },
  "thaliInstall": {
    "thali": {
      "projectName": "thaliproject",
      "depotName": "Thali_CordovaPlugin",
      "branchName": "iOS"
    },
    "androidConfig": {
      "minSdkVersion": "21",
      "buildToolsVersion": "25.0.2",
      "compileSdkVersion": "android-23"
    },
<<<<<<< HEAD
    "btconnectorlib2": "0.3.9",
    "jxcore-cordova": "0.1.8",
    "jxcore-cordova-url": "http://jxcore.azureedge.net/jxcore-cordova/0.1.8/release/io.jxcore.node.jx"
=======
    "btconnectorlib2": "0.3.8-alpha",
    "jxcore-cordova": "0.1.9",
    "jxcore-cordova-url": "http://jxcore.azureedge.net/jxcore-cordova/0.1.9/release/io.jxcore.node.jx"
>>>>>>> 4772ab89
  },
  "scripts": {
    "prepublish": "node install/prePublishThaliCordovaPlugin.js",
    "postpublish": "node install/postPublishThaliCordovaPlugin.js",
    "postinstall": "node installCordovaPlugin.js",
    "createPublicDocs": "./node_modules/.bin/jsdoc -c conf.json .",
    "createInternalDocs": "./node_modules/.bin/jsdoc -c conf.json -p ."
  },
  "repository": {
    "type": "git",
    "url": "git+https://github.com/thaliproject/Thali_CordovaPlugin.git"
  },
  "keywords": [
    "Thali",
    "JXCore",
    "PouchDB",
    "Multiplex",
    "cordova",
    "Plugin",
    "P2P",
    "BlueTooth",
    "BLE",
    "Multipeer Connectivity Framework",
    "node.js",
    "Android",
    "iOS",
    "Cordova"
  ],
  "author": "Microsoft Corporation",
  "license": "MIT",
  "bugs": {
    "url": "https://github.com/thaliproject/Thali_CordovaPlugin/issues"
  },
  "homepage": "https://github.com/thaliproject/Thali_CordovaPlugin/tree/story_00#readme"
}<|MERGE_RESOLUTION|>--- conflicted
+++ resolved
@@ -37,15 +37,9 @@
       "buildToolsVersion": "25.0.2",
       "compileSdkVersion": "android-23"
     },
-<<<<<<< HEAD
     "btconnectorlib2": "0.3.9",
-    "jxcore-cordova": "0.1.8",
-    "jxcore-cordova-url": "http://jxcore.azureedge.net/jxcore-cordova/0.1.8/release/io.jxcore.node.jx"
-=======
-    "btconnectorlib2": "0.3.8-alpha",
     "jxcore-cordova": "0.1.9",
     "jxcore-cordova-url": "http://jxcore.azureedge.net/jxcore-cordova/0.1.9/release/io.jxcore.node.jx"
->>>>>>> 4772ab89
   },
   "scripts": {
     "prepublish": "node install/prePublishThaliCordovaPlugin.js",
