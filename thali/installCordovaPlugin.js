--- conflicted
+++ resolved
@@ -20,28 +20,17 @@
   }
   var installDirectory = path.join(__dirname, 'install');
   exec('jx npm install --autoremove "*.gz"', { cwd: installDirectory }, function (error, stdout, stderr) {
-<<<<<<< HEAD
-    if (error) {
-      // In error cases, log all possible debug output
-      console.log(stdout);
-      console.log(stderr);
-=======
     // Log the output in all cases since it might contain useful
     // debugging information.
     if (stdout) console.log(stdout);
     if (stderr) console.log(stderr);
 
     if (error) {
->>>>>>> d0ec5cf0
       console.log('Could not install dependencies for install directory. - ' + error);
       process.exit(1);
     }
 
-<<<<<<< HEAD
-      require(installDirectory)(function (err, data) {
-=======
     require(installDirectory)(function (err, data) {
->>>>>>> d0ec5cf0
       if (err) {
         console.log('Failed with - ' + err);
         process.exit(1);
