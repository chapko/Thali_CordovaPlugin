'use strict';

var EventEmitter = require('events').EventEmitter;
var inherits = require('util').inherits;
var nodessdp = require('node-ssdp');
var ip = require('ip');
var uuid = require('node-uuid');
var url = require('url');
var express = require('express');
var validations = require('../validations');
var logger = require('../thalilogger')('thaliWifiInfrastructure');

var Promise = require('lie');
var PromiseQueue = require('./promiseQueue');
var promiseQueue = new PromiseQueue();

var THALI_NT = 'http://www.thaliproject.org/ssdp';

/** @module ThaliWifiInfrastructure */

/**
 * This is the interface used to manage local discover of peers over a Wi-Fi
 * Infrastructure mode access point.
 *
 * All the methods defined in this file are asynchronous. However any time a
 * method is called the invocation will immediately return but the request will
 * actually be put on a queue and all incoming requests will be run out of that
 * queue. This means that if one calls two start methods on say advertising or
 * discovery then the first start method will execute, call back its promise and
 * only then will the second start method start running. This restriction is in
 * place to simplify the state model and reduce testing.
 *
 * All stop methods in this file are idempotent so they can be called multiple
 * times in a row without causing a state change.
 *
 * @public
 * @constructor
 *
 * This creates an object to manage a WiFi instance. During production we will
 * have exactly one instance running but for testing purposes it's very useful
 * to be able to run multiple instances. So long as the SSDP code uses a
 * different port to advertise for responses for each instance and as the router
 * instances are already specified to use whatever ports are available the
 * different instances should not run into each other.
 *
<<<<<<< HEAD
 * __Open Issue:__ We need to confirm that the different instances will see
 * each other's SSDP advertisements and queries.
 *
=======
 * @public
 * @constructor
>>>>>>> a70d14de
 * @fires event:wifiPeerAvailabilityChanged
 * @fires event:networkChangedWifi
 * @fires discoveryAdvertisingStateUpdateWifiEvent
 */
function ThaliWifiInfrastructure () {
  EventEmitter.call(this);
  this.usn = null;
  // Use port 0 so that random available port
  // will get used.
  this.port = 0;
  this.expressApp = null;
  this.router = null;
  this.routerServer = null;
  this.routerServerErrorListener = null;
  this.started = null;
  this.listening = null;
  this.advertising = null;
  // A variable to hold information about known peer availability states
  // and used to avoid emitting peer availability changes in case the
  // availability hasn't changed from the previous known value.
  this.peerAvailabilities = {};
  this._init();
}

inherits(ThaliWifiInfrastructure, EventEmitter);

ThaliWifiInfrastructure.prototype._init = function () {
  var serverOptions = {
    adInterval: 500,
    udn: THALI_NT
  };
  this._server = new nodessdp.Server(serverOptions);
  this._setLocation();

  this._client = new nodessdp.Client();

  this._client.on('advertise-alive', function (data) {
    this._handleMessage(data, true);
  }.bind(this));

  this._client.on('advertise-bye', function (data) {
    this._handleMessage(data, false);
  }.bind(this));
};

ThaliWifiInfrastructure.prototype._setLocation = function (address, port) {
  address = address || ip.address();
  port = port || this.port;
  this._server._location = 'http://' + address + ':' + port;
};

ThaliWifiInfrastructure.prototype._handleMessage = function (data, available) {
  if (this._shouldBeIgnored(data)) {
    return false;
  }

  var usn = data.USN
  try {
    validations.ensureNonNullOrEmptyString(usn);
  } catch (error) {
    logger.warn('Received an invalid USN value: %s', data.USN);
    return false;
  }

  var peer = {
    peerIdentifier: usn,
    peerAvailable: available
  };

  // We expect location only in alive messages.
  if (available === true) {
    var parsedLocation = url.parse(data.LOCATION);
    var portNumber = parseInt(parsedLocation.port);
    try {
      validations.ensureValidPort(portNumber);
    } catch (error) {
      logger.warn('Failed to parse a valid port number from location: %s', data.LOCATION);
      return false;
    }
    peer.hostAddress = parsedLocation.hostname;
    peer.portNumber = portNumber;
  }

  if (this.peerAvailabilities[peer.peerIdentifier] === available) {
    return false;
  }
  this.peerAvailabilities[peer.peerIdentifier] = available;
  this.emit('wifiPeerAvailabilityChanged', [peer]);
  return true;
};

// Function used to filter out SSDP messages that are not
// relevant for Thali.
ThaliWifiInfrastructure.prototype._shouldBeIgnored = function (data) {
  // First check if the data contains the Thali-specific NT.
  if (data.NT === THALI_NT) {
    // Filtering out messages from ourselves.
    if (data.USN === this.usn) {
      return true;
    } else {
      return false;
    }
  }
  return true;
};

/**
 * This method MUST be called before any other method here other than
 * registering for events on the emitter. This method only registers the router
 * object but otherwise doesn't really do anything. It's just here to mirror how
 * {@link module:thaliMobileNativeWrapper} works.
 *
 * If the start fails then the object is not in start state.
 *
 * This method is not idempotent (even though it could be). If called two
 * times in a row without an intervening stop a "Call Stop!" Error MUST be
 * returned.
 *
 * This method can be called after stop since this is a singleton object.
 *
 * @param {Object} router This is an Express Router object (for example,
 * express-pouchdb is a router object) that the caller wants the WiFi
 * connections to be terminated with. This code will put that router at '/' so
 * make sure your paths are set up appropriately.
 * @returns {Promise<?Error>}
 */
ThaliWifiInfrastructure.prototype.start = function (router) {
  var self = this;
  return promiseQueue.enqueue(function(resolve, reject) {
    if (self.started === true) {
      return reject(new Error('Call Stop!'));
    }
    self.started = true;
    self.router = router;
    return resolve();
  });
};

/**
 * This method will call all the stop methods and stop the TCP server hosting
 * the router.
 *
 * Once called the object is in the stop state.
 *
 * This method is idempotent and so MUST be able to be called multiple timex
 * in a row without changing state.
 *
 * @returns {Promise<?Error>}
 */
ThaliWifiInfrastructure.prototype.stop = function () {
  var self = this;
  return promiseQueue.enqueue(function(resolve, reject) {
    if (self.started === false) {
      return resolve();
    }
    self.stopAdvertisingAndListening(true)
    .then(function () {
      return self.stopListeningForAdvertisements(true);
    })
    .then(function () {
      self.started = false;
      return resolve();
    })
    .catch(function (error) {
      reject(error);
    });
  });
};

/**
 * This will start the local Wi-Fi Infrastructure Mode discovery mechanism
 * (currently SSDP). Calling this method will trigger {@link
 * event:wifiPeerAvailabilityChanged} to fire. This method only causes SSDP
 * queries to be fired and cause us to listen to other service's SSDP:alive and
 * SSDP:byebye messages. It doesn't advertise the service itself.
 *
 * This method is idempotent so multiple consecutive calls without an
 * intervening call to stop will not cause a state change.
 *
 * | Error String | Description |
 * |--------------|-------------|
 * | No Wifi radio | This device doesn't support Wifi |
 * | Radio Turned Off | Wifi is turned off. |
 * | Unspecified Error with Radio infrastructure | Something went wrong trying to use WiFi. Check the logs. |
 * | Call Start! | The object is not in start state. |
 *
 * @returns {Promise<?Error>}
 */
ThaliWifiInfrastructure.prototype.startListeningForAdvertisements = function () {
  var self = this;
  return promiseQueue.enqueue(function(resolve, reject) {
    if (self.listening) {
      return resolve();
    }
    self._client.start(function () {
      self.listening = true;
      return resolve();
    });
  });
};

/**
 * This will stop the local Wi-Fi Infrastructure Mode discovery mechanism
 * (currently SSDP). Calling this method will stop {@link
 * event:wifiPeerAvailabilityChanged} from firing. That is, we will not issue
 * any further SSDP queries nor will we listen for other service's SSDP:alive or
 * SSDP:byebye messages.
 *
 * Note that this method does not affect any existing TCP connections. Not
 * that we could really do anything with them since they are handled directly by
 * Node, not us.
 *
 * | Error String | Description |
 * |--------------|-------------|
 * | Failed | Somehow the stop method couldn't do its job. Check the logs. |
 *
 * @returns {Promise<?Error>}
 */
ThaliWifiInfrastructure.prototype.stopListeningForAdvertisements = function (skipPromiseQueue) {
  var self = this;
  var action = function (resolve, reject) {
    if (!self.listening) {
      return resolve();
    }
    self._client.stop(function () {
      self.listening = false;
      return resolve();
    });
  };
  if (skipPromiseQueue === true) {
    return new Promise(action);
  } else {
    return promiseQueue.enqueue(action);
  }
};

/**
 * This method will start advertising the peer's presence over the local Wi-Fi
 * Infrastructure Mode discovery mechanism (currently SSDP). When creating the
 * UDP socket for SSDP the socket MUST be "udp4". When socket.bind is called to
 * bind the socket the SSDP multicast address 239.255.255.250 and port 1900 MUST
 * be chosen as they are the reserved address and port for SSDP.
 *
 * __OPEN ISSUE:__ What happens on Android or iOS or the desktop OS's for that
 * matter if multiple apps all try to bind to the same UDP multicast address?
 * It should be fine. But it's important to find out so that other apps can't
 * block us.
 *
 * Also note that the implementation of
 * SSDP MUST recognize advertisements from its own instance and ignore them.
 * However it is possible to have multiple independent instances of
 * ThaliWiFiInfrastructure on the same device and we MUST process advertisements
 * from other instances of ThaliWifiInfrastructure on the same device.
 *
 * This method will also cause the Express app passed in to be hosted in a
 * HTTP server configured with the device's local IP. In other words, the
 * externally available HTTP server is not actually started and made externally
 * available until this method is called. This is different than {@link
 * module:thaliMobileNative} where the server is started on 127.0.0.1 as soon as
 * {@link module:thaliMobileNative.start} is called but isn't made externally
 * available over the non-TCP transport until the equivalent of this method is
 * called. If the device switches access points (e.g. the BSSID changes) or if
 * WiFi is lost then the server will be shut down. It is up to the caller to
 * catch the networkChanged event and to call start advertising again.
 *
 * The server created to host the router MUST use {@link
  * module:makeIntoCloseAllServer~makeIntoCloseAllServer}
 *
 * __OPEN ISSUE:__ If we have a properly configured multiple AP network then
 * all the APs will have different BSSID values but identical SSID values and
 * the device should be able to keep the same IP. In that case do we want to
 * specify that if the BSSID changes but the SSID does not then we shouldn't
 * shut down the server?
 *
 * Each time this method is called it will cause the local advertisement to
 * change just enough to notify other peers that this peer has new data to
 * retrieve. No details will be provided about the peer on who the changes are
 * for. All that is provided is a flag just indicating that something has
 * changed. It is up to other peer to connect and retrieve details on what has
 * changed if they are interested.
 *
 * * By design this method is intended to be called multiple times without
 * calling stop as each call causes the currently notification flag to change.
 *
 * | Error String | Description |
 * |--------------|-------------|
 * | Bad Router | router is null or otherwise wasn't accepted by Express |
 * | No Wifi radio | This device doesn't support Wifi |
 * | Radio Turned Off | Wifi is turned off. |
 * | Unspecified Error with Radio infrastructure | Something went wrong trying to use WiFi. Check the logs. |
 * | Call Start! | The object is not in start state. |
 *
 * @returns {Promise<?Error>}
 */
ThaliWifiInfrastructure.prototype.startUpdateAdvertisingAndListening = function () {
  var self = this;
  return promiseQueue.enqueue(function(resolve, reject) {
    if (self.started === false) {
      return reject(new Error('Call Start!'));
    }
    if (!self.router) {
      return reject(new Error('Bad Router'));
    }

    // Generate a new USN value to flag that something has changed
    // in this peer.
    self.usn = 'urn:uuid:' + uuid.v4();

    if (self.advertising === true) {
      // If we were already advertising, we need to restart the server
      // so that a byebye is issued for the old USN and and alive
      // message for the new one.
      self._server.stop(function () {
        self._server.setUSN(self.usn);
        self._server.start(function () {
          return resolve();
        });
      });
    } else {
      self.expressApp = express();
      try {
        self.expressApp.use('/', self.router);
      } catch (error) {
        logger.error('Unable to use the given router: %s', error.toString());
        return reject(new Error('Bad Router'));
      }
      var startErrorListener = function (error) {
        logger.error('Router server emitted an error: %s', error.toString());
        self.routerServer.removeListener('error', startErrorListener);
        self.routerServer = null
        reject(new Error('Unspecified Error with Radio infrastructure'));
      };
      self.routerServerErrorListener = function (error) {
        // Error is only logged, because it was determined this should
        // not occur in normal use cases and it wasn't worthwhile to
        // specify a custom error that the upper layers should listen to.
        // If this error is seen in real scenario, a proper error handling
        // should be specified and implemented.
        logger.error('Router server emitted an error: %s', error.toString());
      };
      var listeningHandler = function () {
        self.port = self.routerServer.address().port;
        self._server.setUSN(self.usn);
        // We need to update the location string, because the port
        // may have changed when we re-start the router server.
        self._setLocation();
        self._server.start(function () {
          // Remove the error listener we had during the resolution of this
          // promise and add one that is listening for errors that may
          // occur any time.
          self.routerServer.removeListener('error', startErrorListener);
          self.routerServer.on('error', self.routerServerErrorListener);
          self.advertising = true;
          return resolve();
        });
      };
      self.routerServer = self.expressApp.listen(self.port, listeningHandler);
      self.routerServer.on('error', startErrorListener);
    }
  });
};

/**
 * This method MUST stop advertising the peer's presence over the local Wi-Fi
 * Infrastructure Mode discovery mechanism (currently SSDP). This method MUST
 * also stop the HTTP server started by the start method.
 *
 * So long as the device isn't advertising the peer and the server is stopped
 * (even if the system was always in that state) then this method MUST succeed.
 *
 * | Error String | Description |
 * |--------------|-------------|
 * | Failed | Somehow the stop method couldn't do its job. Check the logs. |
 *
 * @returns {Promise<?Error>}
 */
ThaliWifiInfrastructure.prototype.stopAdvertisingAndListening = function (skipPromiseQueue) {
  var self = this;
  var action = function (resolve, reject) {
    if (!self.advertising) {
      return resolve();
    }
    self._server.stop(function () {
      self.routerServer.close(function () {
        // The port needs to be reset, because
        // otherwise there is no guarantee that
        // the same port is available next time
        // we start the router server.
        self.port = 0;
        self.routerServer.removeListener('error', self.routerServerErrorListener);
        self.routerServer = null;
        self.advertising = false;
        return resolve();
      });
    });
  };
  if (skipPromiseQueue === true) {
    return new Promise(action);
  } else {
    return promiseQueue.enqueue(action);
  }
};

/**
 * This event specifies that a peer was discovered over Wi-Fi Infrastructure.
 * Please keep in mind that IP address bindings can change randomly amongst
 * peers and of course peers can disappear. So this should be considered more of
 * a hint than anything else. If the peer has gone (e.g. ssdp:byebye) then both
 * hostAddress and portNumber MUST be set to null.
 *
 * Note that when sending SSDP queries we MUST use a randomly assigned address
 * for the local UDP port as described in {@link
 * moduleThaliWifiInfrastructure.startUpdateAdvertisingAndListenForIncomingConne
 * ctions}. It is not necessary that this be the same UDP port as used in the
 * previously mentioned function.
 *
 * __Open Issue:__ There is a pretty obvious security hole here that a bad
 * actor could advertise a bunch of IP or DNS addresses of some innocent target
 * on a local network in order to trigger a connection storm. Given the various
 * limitations in place it's unclear how effective this would really be. There
 * are things we can to ameliorate the attack including only accepting IP
 * address that match the local network mask and also rate limiting how quickly
 * we are willing to connect to discovered peers.
 *
 * @event wifiPeerAvailabilityChanged
 * @public
 * @property {string} peerIdentifier This is the USN value
 * @property {string} hostAddress This can be either an IP address or a DNS
 * address encoded as a string
 * @property {number} portNumber The port on the hostAddress to use to connect
 * to the peer
 */

/**
 * For the definition of this event please see {@link
 * module:thaliMobileNativeWrapper~discoveryAdvertisingStateUpdateEvent}
 *
 * This notifies the listener whenever the state of discovery or advertising
 * changes. In {@link module:thaliMobileNativeWrapper} the equivalent of this
 * event is fired from the native layer and then works its way through {@link
 * module:thaliMobileNative} to {@link module:thaliMobileNativeWrapper}. But in
 * the case of Wifi there is no native layer. Therefore if there is a call to
 * start/stop discovery/advertising or if a network change event forces a change
 * in status (e.g. someone turned off Wifi) then this class MUST issue this
 * event itself. That is, it must have hooked into the start/stop methods,
 * start/stop discovery/advertising methods, {@link
 * module:thaliMobileNativeWrapper.networkChangedNonTCP} events
 * when we are on mobile devices and {@link
 * module:ThaliWifiInfrastructure.networkChangedWifi} when we are on desktop to
 * figure out when status has changed and this event needs to be fired.
 *
 * @public
 * @event discoveryAdvertisingStateUpdateWifiEvent
 * @type {Object}
 * @property {module:thaliMobileNative~discoveryAdvertisingStateUpdate} discoveryAdvertisingStateUpdateValue
 */

/**
 * For the definition of this event please see {@link
 * module:thaliMobileNativeWrapper.event:networkChangedNonTCP}.
 *
 * The WiFi layer MUST NOT emit this event unless we are running on Linux,
 * OS/X or Windows. In the case that we are running on those platforms then If
 * we are running on those platforms then blueToothLowEnergy and blueTooth MUST
 * both return radioState set to `doNotCare`. We really don't have a good
 * solution for status when we are on desktop since even JXcore's
 * Mobile.getConnectionStatus call doesn't appear to work there. But strictly
 * speaking we don't formally support desktop yet. In any case for now this
 * should just fire an automatic dummy 'everything is fine' value when we are
 * on desktop on the first subscription.
 *
 * @public
 * @event networkChangedWifi
 * @type {Object}
 * @property {module:thaliMobileNative~networkChanged} networkChangedValue
 *
 */

module.exports = ThaliWifiInfrastructure;<|MERGE_RESOLUTION|>--- conflicted
+++ resolved
@@ -19,6 +19,8 @@
 /** @module ThaliWifiInfrastructure */
 
 /**
+ * @file
+ *
  * This is the interface used to manage local discover of peers over a Wi-Fi
  * Infrastructure mode access point.
  *
@@ -32,10 +34,9 @@
  *
  * All stop methods in this file are idempotent so they can be called multiple
  * times in a row without causing a state change.
- *
- * @public
- * @constructor
- *
+ */
+
+/**
  * This creates an object to manage a WiFi instance. During production we will
  * have exactly one instance running but for testing purposes it's very useful
  * to be able to run multiple instances. So long as the SSDP code uses a
@@ -43,14 +44,8 @@
  * instances are already specified to use whatever ports are available the
  * different instances should not run into each other.
  *
-<<<<<<< HEAD
- * __Open Issue:__ We need to confirm that the different instances will see
- * each other's SSDP advertisements and queries.
- *
-=======
  * @public
  * @constructor
->>>>>>> a70d14de
  * @fires event:wifiPeerAvailabilityChanged
  * @fires event:networkChangedWifi
  * @fires discoveryAdvertisingStateUpdateWifiEvent
@@ -293,7 +288,7 @@
  * UDP socket for SSDP the socket MUST be "udp4". When socket.bind is called to
  * bind the socket the SSDP multicast address 239.255.255.250 and port 1900 MUST
  * be chosen as they are the reserved address and port for SSDP.
- *
+ * 
  * __OPEN ISSUE:__ What happens on Android or iOS or the desktop OS's for that
  * matter if multiple apps all try to bind to the same UDP multicast address?
  * It should be fine. But it's important to find out so that other apps can't
@@ -315,9 +310,6 @@
  * called. If the device switches access points (e.g. the BSSID changes) or if
  * WiFi is lost then the server will be shut down. It is up to the caller to
  * catch the networkChanged event and to call start advertising again.
- *
- * The server created to host the router MUST use {@link
-  * module:makeIntoCloseAllServer~makeIntoCloseAllServer}
  *
  * __OPEN ISSUE:__ If we have a properly configured multiple AP network then
  * all the APs will have different BSSID values but identical SSID values and
@@ -497,7 +489,7 @@
  * in status (e.g. someone turned off Wifi) then this class MUST issue this
  * event itself. That is, it must have hooked into the start/stop methods,
  * start/stop discovery/advertising methods, {@link
- * module:thaliMobileNativeWrapper.networkChangedNonTCP} events
+ * module:thaliMobileNativeWrapper.nonTCPPeerAvailabilityChangedEvent} events
  * when we are on mobile devices and {@link
  * module:ThaliWifiInfrastructure.networkChangedWifi} when we are on desktop to
  * figure out when status has changed and this event needs to be fired.
@@ -510,17 +502,16 @@
 
 /**
  * For the definition of this event please see {@link
- * module:thaliMobileNativeWrapper.event:networkChangedNonTCP}.
+ * module:thaliMobileNativeWrapper~discoveryAdvertisingStateUpdateEvent}.
  *
  * The WiFi layer MUST NOT emit this event unless we are running on Linux,
  * OS/X or Windows. In the case that we are running on those platforms then If
  * we are running on those platforms then blueToothLowEnergy and blueTooth MUST
- * both return radioState set to `doNotCare`. We really don't have a good
- * solution for status when we are on desktop since even JXcore's
- * Mobile.getConnectionStatus call doesn't appear to work there. But strictly
- * speaking we don't formally support desktop yet. In any case for now this
- * should just fire an automatic dummy 'everything is fine' value when we are
- * on desktop on the first subscription.
+ * both return radioState set to `doNotCare`. Also note that these platforms
+ * don't generally support a push based way to detect WiFi state (at least not
+ * without writing native code). So for now we can use polling and something
+ * like [network-scanner](https://www.npmjs.com/package/network-scanner) to give
+ * us some sense of the system's state.
  *
  * @public
  * @event networkChangedWifi
