'use strict';

var EventEmitter = require('events').EventEmitter;
var inherits = require('util').inherits;
var https = require('https');
var url = require('url');

var Promise = require('lie');
var nodessdp = require('node-ssdp');
var ip = require('ip');
var uuid = require('uuid');
var express = require('express');
var validations = require('../validations');
var thaliConfig = require('./thaliConfig');
var ThaliMobileNativeWrapper = require('./thaliMobileNativeWrapper');
var logger = require('../ThaliLogger')('thaliWifiInfrastructure');
var makeIntoCloseAllServer = require('./makeIntoCloseAllServer');
var PromiseQueue = require('./promiseQueue');
var USN = require('./utils/usn');

var promiseQueue = new PromiseQueue();

var promiseResultSuccessOrFailure = function (promise) {
  return promise.then(function (success) {
    return success;
  }).catch(function (failure) {
    return failure;
  });
};

/** @module ThaliWifiInfrastructure */

/**
 * @file
 *
 * This is the interface used to manage local discover of peers over a Wi-Fi
 * Infrastructure mode access point.
 *
 * All the methods defined in this file are asynchronous. However any time a
 * method is called the invocation will immediately return but the request will
 * actually be put on a queue and all incoming requests will be run out of that
 * queue. This means that if one calls two start methods on say advertising or
 * discovery then the first start method will execute, call back its promise and
 * only then will the second start method start running. This restriction is in
 * place to simplify the state model and reduce testing.
 *
 * All stop methods in this file are idempotent so they can be called multiple
 * times in a row without causing a state change.
 */


/**
 * This creates an object to manage a WiFi instance. During production we will
 * have exactly one instance running but for testing purposes it's very useful
 * to be able to run multiple instances. So long as the SSDP code uses a
 * different port to advertise for responses for each instance and as the router
 * instances are already specified to use whatever ports are available the
 * different instances should not run into each other.
 *
 * @public
 * @constructor
 * @fires event:wifiPeerAvailabilityChanged
 * @fires event:networkChangedWifi
 * @fires discoveryAdvertisingStateUpdateWifiEvent
 */
function ThaliWifiInfrastructure () {
  EventEmitter.call(this);
  this.peer = null;
  // Store previously used own peerIdentifiers so ssdp client can ignore some
  // delayed ssdp messages after our server has changed uuid part of usn
  this._ownPeerIdentifiersHistory = [];
  // Can be used in tests to override the port
  // advertised in SSDP messages.
  this.advertisedPortOverride = null;
  this.expressApp = null;
  this.router = null;
  this.routerServer = null;
  this.routerServerPort = 0;
  this.routerServerAddress = ip.address();
  this.routerServerErrorListener = null;
  this.pskIdToSecret = null;

  this.states = this._getInitialStates();

  this._init();
}

inherits(ThaliWifiInfrastructure, EventEmitter);

ThaliWifiInfrastructure.prototype._init = function () {
  var serverOptions = {
    adInterval: thaliConfig.SSDP_ADVERTISEMENT_INTERVAL,
    udn: thaliConfig.SSDP_NT
  };
  this._server = new nodessdp.Server(serverOptions);
  this._setLocation();

  this._client = new nodessdp.Client();

  this._client.on('advertise-alive', function (data) {
    this._handleMessage(data, true);
  }.bind(this));

  this._client.on('advertise-bye', function (data) {
    this._handleMessage(data, false);
  }.bind(this));

  this._networkChangedHandler = function (networkChangedValue) {
    this._handleNetworkChanges(networkChangedValue);
  }.bind(this);
};

ThaliWifiInfrastructure.prototype._getInitialStates = function () {
  return {
    started: false,
    stopping: false,
    listening: {
      target: false,
      current: false
    },
    advertising: {
      target: false,
      current: false
    },
    networkState: null
  };
};

ThaliWifiInfrastructure.prototype._handleNetworkChanges =
function (networkChangedValue) {
  var self = this;
  // If we are stopping or the wifi state hasn't changed,
  // we are not really interested.
  if (self.states.stopping === true ||
      (self.states.networkState !== null &&
      networkChangedValue.wifi === self.states.networkState.wifi)) {
    return;
  }
  self.states.networkState = networkChangedValue;
  var actionList = [];
  if (self.states.networkState.wifi === 'on') {
    // If the wifi state turned on, try to get into the target states
    if (self.states.listening.target) {
      actionList.push(promiseResultSuccessOrFailure(
        self.startListeningForAdvertisements())
      );
    }
    if (self.states.advertising.target) {
      actionList.push(promiseResultSuccessOrFailure(
        self.startUpdateAdvertisingAndListening())
      );
    }
  } else {
    // If wifi didn't turn on, it was turned into a state where we want
    // to stop our actions
    actionList = [
      promiseResultSuccessOrFailure(
        self._stopAdvertisingAndListening(false, false)
      ),
      promiseResultSuccessOrFailure(
        self._stopListeningForAdvertisements(false, false)
      )
    ];
  }
  Promise.all(actionList).then(function (results) {
    results.forEach(function (result) {
      if (result) {
        logger.warn('Error when reacting to wifi state changes: %s',
                    result.toString());
      }
    });
  });
};

ThaliWifiInfrastructure.prototype._setLocation = function () {
  var address = this.routerServerAddress;
  var port = this.advertisedPortOverride || this.routerServerPort;
  this._server._location = 'http://' + address + ':' + port;
};

ThaliWifiInfrastructure.prototype._handleMessage = function (data, available) {
  if (this._shouldBeIgnored(data)) {
    return false;
  }

  var usn = data.USN;
  var peer = null;
  try {
    peer = USN.parse(usn);
  } catch (error) {
    logger.warn(error.message);
    return false;
  }

  // We expect location only in alive messages.
  if (available === true) {
    var parsedLocation = url.parse(data.LOCATION);
    var portNumber = parseInt(parsedLocation.port);
    try {
      validations.ensureValidPort(portNumber);
    } catch (error) {
      logger.warn('Failed to parse a valid port number from location: %s',
        data.LOCATION);
      return false;
    }
    peer.hostAddress = parsedLocation.hostname;
    peer.portNumber = portNumber;
  } else {
    peer.hostAddress = peer.portNumber = null;
  }

  logger.debug('Emitting wifiPeerAvailabilityChanged ' + JSON.stringify(peer));
  this.emit('wifiPeerAvailabilityChanged', peer);
  return true;
};

// Function used to filter out SSDP messages that are not
// relevant for Thali.
ThaliWifiInfrastructure.prototype._shouldBeIgnored = function (data) {
<<<<<<< HEAD
  var isUnknownNt = (data.NT !== thaliConfig.SSDP_NT);
  return isUnknownNt || this._isOwnMessage(data);
};

ThaliWifiInfrastructure.prototype._isOwnMessage = function (data) {
  try {
    var peerIdentifier = USN.parse(data.USN).peerIdentifier;
    return (this._ownPeerIdentifiersHistory.indexOf(peerIdentifier) !== -1);
  } catch (err) {
    return false;
=======
  // First check if the data contains the Thali-specific NT.
  if (data.NT === thaliConfig.SSDP_NT) {
    // Filtering out messages from ourselves.
    return !!(data.USN === this.usn || data.USN === this.previousUsn);
>>>>>>> bb7816da
  }
};

ThaliWifiInfrastructure.prototype._rejectPerWifiState = function (reject) {
  var errorMessage;
  switch (this.states.networkState.wifi) {
    case 'off': {
      errorMessage = 'Radio Turned Off';
      break;
    }
    case 'notHere': {
      errorMessage = 'No Wifi radio';
      break;
    }
    default: {
      logger.warn('Got unexpected Wifi state: %s',
        this.states.networkState.wifi);
      errorMessage = 'Unspecified Error with Radio infrastructure';
    }
  }
  return reject(new Error(errorMessage));
};

ThaliWifiInfrastructure.prototype._updateStatus = function () {
  this.emit('discoveryAdvertisingStateUpdateWifiEvent', {
    discoveryActive: this.states.listening.current,
    advertisingActive: this.states.advertising.current
  });
};

// jscs:disable jsDoc
/**
 * This method MUST be called before any other method here other than
 * registering for events on the emitter. This method only registers the router
 * object but otherwise doesn't really do anything. It's just here to mirror how
 * {@link module:thaliMobileNativeWrapper} works.
 *
 * If the start fails then the object is not in start state.
 *
 * This method is not idempotent (even though it could be). If called two
 * times in a row without an intervening stop a "Call Stop!" Error MUST be
 * returned.
 *
 * This method can be called after stop since this is a singleton object.
 *
 * @param {Object} router This is an Express Router object (for example,
 * express-pouchdb is a router object) that the caller wants the WiFi
 * connections to be terminated with. This code will put that router at '/' so
 * make sure your paths are set up appropriately.
 * @param {module:thaliMobileNativeWrapper~pskIdToSecret} pskIdToSecret
 * @returns {Promise<?Error>}
 */
// jscs:enable jsDoc
ThaliWifiInfrastructure.prototype.start = function (router, pskIdToSecret) {
  var self = this;
  return promiseQueue.enqueue(function (resolve, reject) {
    if (self.states.started === true) {
      return reject(new Error('Call Stop!'));
    }
    self.pskIdToSecret = pskIdToSecret;
    ThaliMobileNativeWrapper.emitter.on('networkChangedNonTCP',
                                          self._networkChangedHandler);
    ThaliMobileNativeWrapper.getNonTCPNetworkStatus()
    .then(function (networkStatus) {
      if (self.states.networkState === null) {
        // Only assign the network state received here if it
        // isn't assigned yet. It could have been already assigned
        // in case a networkChangedNonTCP event was emitted
        // while waiting for getNonTCPNetworkStatus() to be resolved.
        self.states.networkState = networkStatus;
      }
      self.states.started = true;
      self.router = router;
      return resolve();
    });
  });
};

/**
 * This method will call all the stop methods and stop the TCP server hosting
 * the router.
 *
 * Once called the object is in the stop state.
 *
 * This method is idempotent and so MUST be able to be called multiple timex
 * in a row without changing state.
 *
 * @returns {Promise<?Error>}
 */
ThaliWifiInfrastructure.prototype.stop = function () {
  var self = this;
  return promiseQueue.enqueue(function (resolve, reject) {
    if (self.states.started === false) {
      return resolve();
    }
    self.states.stopping = true;
    self._stopAdvertisingAndListening(true, true)
    .then(function () {
      return self._stopListeningForAdvertisements(true, true);
    })
    .then(function () {
      self.states = self._getInitialStates();
      ThaliMobileNativeWrapper.emitter.removeListener('networkChangedNonTCP',
        self._networkChangedHandler);
      return resolve();
    })
    .catch(function (error) {
      self.states.stopping = false;
      reject(error);
    });
  });
};

// jscs:disable maximumLineLength
/**
 * This will start the local Wi-Fi Infrastructure Mode discovery mechanism
 * (currently SSDP). Calling this method will trigger {@link
 * event:wifiPeerAvailabilityChanged} to fire. This method only causes SSDP
 * queries to be fired and cause us to listen to other service's SSDP:alive and
 * SSDP:byebye messages. It doesn't advertise the service itself.
 *
 * This method is idempotent so multiple consecutive calls without an
 * intervening call to stop will not cause a state change.
 *
 * | Error String | Description |
 * |--------------|-------------|
 * | No Wifi radio | This device doesn't support Wifi |
 * | Radio Turned Off | Wifi is turned off. |
 * | Unspecified Error with Radio infrastructure | Something went wrong trying to use WiFi. Check the logs. |
 * | Call Start! | The object is not in start state. |
 *
 * @returns {Promise<?Error>}
 */
// jscs:enable maximumLineLength
ThaliWifiInfrastructure.prototype.startListeningForAdvertisements =
function () {
  var self = this;
  return promiseQueue.enqueue(function (resolve, reject) {
    if (!self.states.started) {
      return reject(new Error('Call Start!'));
    }

    self.states.listening.target = true;

    if (self.states.listening.current) {
      return resolve();
    }
    if (self.states.networkState.wifi === 'on') {
      self._client.start(function () {
        self.states.listening.current = true;
        self._updateStatus();
        return resolve();
      });
    } else {
      return self._rejectPerWifiState(reject);
    }
  });
};

/**
 * This will stop the local Wi-Fi Infrastructure Mode discovery mechanism
 * (currently SSDP). Calling this method will stop {@link
 * event:wifiPeerAvailabilityChanged} from firing. That is, we will not issue
 * any further SSDP queries nor will we listen for other service's SSDP:alive or
 * SSDP:byebye messages.
 *
 * Note that this method does not affect any existing TCP connections. Not
 * that we could really do anything with them since they are handled directly by
 * Node, not us.
 *
 * | Error String | Description |
 * |--------------|-------------|
 * | Failed | Somehow the stop method couldn't do its job. Check the logs. |
 *
 * @returns {Promise<?Error>}
 */
ThaliWifiInfrastructure.prototype.stopListeningForAdvertisements =
function () {
  return this._stopListeningForAdvertisements(false, true);
};

ThaliWifiInfrastructure.prototype._stopListeningForAdvertisements =
function (skipPromiseQueue, changeTarget) {
  var self = this;
  if (changeTarget) {
    self.states.listening.target = false;
  }
  var action = function (resolve) {
    if (!self.states.listening.current) {
      return resolve();
    }
    self._client.stop(function () {
      self.states.listening.current = false;
      self._updateStatus();
      return resolve();
    });
  };
  if (skipPromiseQueue === true) {
    return new Promise(action);
  } else {
    return promiseQueue.enqueue(action);
  }
};

// jscs:disable maximumLineLength
/**
 * This method will start advertising the peer's presence over the local Wi-Fi
 * Infrastructure Mode discovery mechanism (currently SSDP). When creating the
 * UDP socket for SSDP the socket MUST be "udp4". When socket.bind is called to
 * bind the socket the SSDP multicast address 239.255.255.250 and port 1900 MUST
 * be chosen as they are the reserved address and port for SSDP.
 *
 * __OPEN ISSUE:__ What happens on Android or iOS or the desktop OS's for that
 * matter if multiple apps all try to bind to the same UDP multicast address?
 * It should be fine. But it's important to find out so that other apps can't
 * block us.
 *
 * Also note that the implementation of
 * SSDP MUST recognize advertisements from its own instance and ignore them.
 * However it is possible to have multiple independent instances of
 * ThaliWiFiInfrastructure on the same device and we MUST process advertisements
 * from other instances of ThaliWifiInfrastructure on the same device.
 *
 * This method will also cause the Express app passed in to be hosted in a
 * HTTP server configured with the device's local IP. In other words, the
 * externally available HTTP server is not actually started and made externally
 * available until this method is called. This is different than {@link
 * module:thaliMobileNative} where the server is started on 127.0.0.1 as soon as
 * {@link module:thaliMobileNative.start} is called but isn't made externally
 * available over the non-TCP transport until the equivalent of this method is
 * called. If the device switches access points (e.g. the BSSID changes) or if
 * WiFi is lost then the server will be shut down. It is up to the caller to
 * catch the networkChanged event and to call start advertising again.
 *
 * __OPEN ISSUE:__ If we have a properly configured multiple AP network then
 * all the APs will have different BSSID values but identical SSID values and
 * the device should be able to keep the same IP. In that case do we want to
 * specify that if the BSSID changes but the SSID does not then we shouldn't
 * shut down the server?
 *
 * Each time this method is called it will cause the local advertisement to
 * change just enough to notify other peers that this peer has new data to
 * retrieve. No details will be provided about the peer on who the changes are
 * for. All that is provided is a flag just indicating that something has
 * changed. It is up to other peer to connect and retrieve details on what has
 * changed if they are interested. The way this flag MUST be implemented is by
 * creating a UUID the first time startUpdateAdvertisingAndListening is called
 * and maintaining that UUID until stopAdvertisingAndListening is called. When
 * the UUID is created a generation counter MUST be set to 0. Every subsequent
 * call to startUpdateAdvertisingAndListening until the counter is reset MUST
 * increment the counter by 1. The USN set by a call to
 * startUpdateAdvertisingAndListening MUST be of the form `data:` + uuid.v4() +
 * `:` + generation.
 *
 * By design this method is intended to be called multiple times without
 * calling stop as each call causes the currently notification flag to change.
 *
 * | Error String | Description |
 * |--------------|-------------|
 * | Bad Router | router is null or otherwise wasn't accepted by Express |
 * | No Wifi radio | This device doesn't support Wifi |
 * | Radio Turned Off | Wifi is turned off. |
 * | Unspecified Error with Radio infrastructure | Something went wrong trying to use WiFi. Check the logs. |
 * | Call Start! | The object is not in start state. |
 *
 * @returns {Promise<?Error>}
 */
// jscs:enable maximumLineLength
ThaliWifiInfrastructure.prototype.startUpdateAdvertisingAndListening =
function () {
  var self = this;
  return promiseQueue.enqueue(function (resolve, reject) {
    if (!self.states.started) {
      return reject(new Error('Call Start!'));
    }
    if (!self.router) {
      return reject(new Error('Bad Router'));
    }

    self.states.advertising.target = true;


    self._updateOwnPeer();

    var usn = USN.stringify(self.peer);

    if (self.states.networkState.wifi !== 'on') {
      return self._rejectPerWifiState(reject);
    }

    if (self.states.advertising.current) {
      // If we were already advertising, we need to restart the server
      // so that a byebye is issued for the old USN and and alive
      // message for the new one.
      self._server.stop(function () {
        self._server.setUSN(usn);
        self._server.start(function () {
          return resolve();
        });
      });
    } else {
      self.expressApp = express();
      try {
        self.expressApp.use('/', self.router);
      } catch (error) {
        logger.error('Unable to use the given router: %s', error.toString());
        return reject(new Error('Bad Router'));
      }
      var startErrorListener = function (error) {
        logger.error('Router server emitted an error: %s', error.toString());
        self.routerServer.removeListener('error', startErrorListener);
        self.routerServer = null;
        reject(new Error('Unspecified Error with Radio infrastructure'));
      };
      self.routerServerErrorListener = function (error) {
        // Error is only logged, because it was determined this should
        // not occur in normal use cases and it wasn't worthwhile to
        // specify a custom error that the upper layers should listen to.
        // If this error is seen in real scenario, a proper error handling
        // should be specified and implemented.
        logger.error('Router server emitted an error: %s', error.toString());
      };
      var listeningHandler = function () {
        self.routerServerPort = self.routerServer.address().port;
        logger.debug('listening', self.routerServerPort);

        self._server.setUSN(usn);
        // We need to update the location string, because the port
        // may have changed when we re-start the router server.
        self._setLocation();
        self._server.start(function () {
          // Remove the error listener we had during the resolution of this
          // promise and add one that is listening for errors that may
          // occur any time.
          self.routerServer.removeListener('error', startErrorListener);
          self.routerServer.on('error', self.routerServerErrorListener);
          self.states.advertising.current = true;
          self._updateStatus();
          return resolve();
        });
      };
      var options = {
        ciphers: thaliConfig.SUPPORTED_PSK_CIPHERS,
        pskCallback: function (id) {
          return self.pskIdToSecret(id);
        },
        key: thaliConfig.BOGUS_KEY_PEM,
        cert: thaliConfig.BOGUS_CERT_PEM
      };
      self.routerServer = https.createServer(options, self.expressApp)
        .listen(self.routerServerPort, listeningHandler);
      self.routerServer = makeIntoCloseAllServer(self.routerServer);
      self.routerServer.on('error', startErrorListener);
    }
  });
};

ThaliWifiInfrastructure.prototype._updateOwnPeer = function () {
  if (!this.peer) {
    this.peer = {
      peerIdentifier: uuid.v4(),
      generation: 0
    };

    // Update own peers history
    var history = this._ownPeerIdentifiersHistory;
    history.push(this.peer.peerIdentifier);
    if (history.length > thaliConfig.SSDP_OWN_PEERS_HISTORY_SIZE) {
      var overflow = history.length - thaliConfig.SSDP_OWN_PEERS_HISTORY_SIZE;
      history.splice(0, overflow);
    }
  } else {
    this.peer.generation++;
  }
};

/**
 * This method MUST stop advertising the peer's presence over the local Wi-Fi
 * Infrastructure Mode discovery mechanism (currently SSDP). This method MUST
 * also stop the HTTP server started by the start method.
 *
 * So long as the device isn't advertising the peer and the server is stopped
 * (even if the system was always in that state) then this method MUST succeed.
 *
 * | Error String | Description |
 * |--------------|-------------|
 * | Failed | Somehow the stop method couldn't do its job. Check the logs. |
 *
 * @returns {Promise<?Error>}
 */
ThaliWifiInfrastructure.prototype.stopAdvertisingAndListening =
function () {
  return this._stopAdvertisingAndListening(false, true);
};

ThaliWifiInfrastructure.prototype._stopAdvertisingAndListening =
function (skipPromiseQueue, changeTarget) {
  var self = this;
  if (changeTarget) {
    self.states.advertising.target = false;
  }
  var action = function (resolve) {
    if (!self.states.advertising.current) {
      return resolve();
    }
    self._server.stop(function () {
      self.peer = null;
      self.routerServer.closeAll(function () {
        // The port needs to be reset, because
        // otherwise there is no guarantee that
        // the same port is available next time
        // we start the router server.
        self.routerServerPort = 0;
        self.routerServer.removeListener('error',
                                         self.routerServerErrorListener);
        self.routerServer = null;
        self.states.advertising.current = false;
        self._updateStatus();
        return resolve();
      });
    });
  };
  if (skipPromiseQueue === true) {
    return new Promise(action);
  } else {
    return promiseQueue.enqueue(action);
  }
};

/**
 * This event specifies that a peer was discovered over Wi-Fi Infrastructure.
 * Please keep in mind that IP address bindings can change randomly amongst
 * peers and of course peers can disappear. So this should be considered more of
 * a hint than anything else. If the peer has gone (e.g. ssdp:byebye) then both
 * hostAddress and portNumber MUST be set to null.
 *
 * Note that when sending SSDP queries we MUST use a randomly assigned address
 * for the local UDP port as described in {@link
 * moduleThaliWifiInfrastructure.startUpdateAdvertisingAndListenForIncomingConne
 * ctions}. It is not necessary that this be the same UDP port as used in the
 * previously mentioned function.
 *
 * __Open Issue:__ There is a pretty obvious security hole here that a bad
 * actor could advertise a bunch of IP or DNS addresses of some innocent target
 * on a local network in order to trigger a connection storm. Given the various
 * limitations in place it's unclear how effective this would really be. There
 * are things we can to ameliorate the attack including only accepting IP
 * address that match the local network mask and also rate limiting how quickly
 * we are willing to connect to discovered peers.
 *
 * @event wifiPeerAvailabilityChanged
 * @public
 * @type {Object}
 * @property {string} peerIdentifier This is the UUID part of the USN value.
 * @property {number} generation This is the generation part of the USN value
 * @property {?string} hostAddress This can be either an IP address or a DNS
 * address encoded as a string
 * @property {?number} portNumber The port on the hostAddress to use to connect
 * to the peer
 */

// jscs:disable maximumLineLength
/**
 * For the definition of this event please see {@link
 * module:thaliMobileNativeWrapper~discoveryAdvertisingStateUpdateEvent}
 *
 * This notifies the listener whenever the state of discovery or advertising
 * changes. In {@link module:thaliMobileNativeWrapper} the equivalent of this
 * event is fired from the native layer and then works its way through {@link
 * module:thaliMobileNative} to {@link module:thaliMobileNativeWrapper}. But in
 * the case of Wifi there is no native layer. Therefore if there is a call to
 * start/stop discovery/advertising or if a network change event forces a change
 * in status (e.g. someone turned off Wifi) then this class MUST issue this
 * event itself. That is, it must have hooked into the start/stop methods,
 * start/stop discovery/advertising methods, {@link
 * module:thaliMobileNativeWrapper.nonTCPPeerAvailabilityChangedEvent} events
 * when we are on mobile devices and {@link
 * module:ThaliWifiInfrastructure.networkChangedWifi} when we are on desktop to
 * figure out when status has changed and this event needs to be fired.
 *
 * @public
 * @event discoveryAdvertisingStateUpdateWifiEvent
 * @type {Object}
 * @property {module:thaliMobileNative~discoveryAdvertisingStateUpdate} discoveryAdvertisingStateUpdateValue
 */
// jscs:enable maximumLineLength

/**
 * [NOT IMPLEMENTED]
 *
 * For the definition of this event please see {@link
 * module:thaliMobileNativeWrapper~networkChangedNonTCP}.
 *
 * The WiFi layer MUST NOT emit this event unless we are running on Linux,
 * macOS or Windows. In the case that we are running on those platforms then If
 * we are running on those platforms then bluetoothLowEnergy and bluetooth MUST
 * both return radioState set to `doNotCare`. Also note that these platforms
 * don't generally support a push based way to detect WiFi state (at least not
 * without writing native code). So for now we can use polling and something
 * like [network-scanner](https://www.npmjs.com/package/network-scanner) to give
 * us some sense of the system's state.
 *
 * @public
 * @event networkChangedWifi
 * @type {Object}
 * @property {module:thaliMobileNative~networkChanged} networkChangedValue
 *
 */

module.exports = ThaliWifiInfrastructure;<|MERGE_RESOLUTION|>--- conflicted
+++ resolved
@@ -217,7 +217,6 @@
 // Function used to filter out SSDP messages that are not
 // relevant for Thali.
 ThaliWifiInfrastructure.prototype._shouldBeIgnored = function (data) {
-<<<<<<< HEAD
   var isUnknownNt = (data.NT !== thaliConfig.SSDP_NT);
   return isUnknownNt || this._isOwnMessage(data);
 };
@@ -228,12 +227,6 @@
     return (this._ownPeerIdentifiersHistory.indexOf(peerIdentifier) !== -1);
   } catch (err) {
     return false;
-=======
-  // First check if the data contains the Thali-specific NT.
-  if (data.NT === thaliConfig.SSDP_NT) {
-    // Filtering out messages from ourselves.
-    return !!(data.USN === this.usn || data.USN === this.previousUsn);
->>>>>>> bb7816da
   }
 };
 
