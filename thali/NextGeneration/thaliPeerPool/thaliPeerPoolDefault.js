--- conflicted
+++ resolved
@@ -4,12 +4,8 @@
 var ThaliPeerPoolInterface = require('./thaliPeerPoolInterface');
 var thaliConfig = require('../thaliConfig');
 var ForeverAgent = require('forever-agent');
-<<<<<<< HEAD
-var logger = require('../../thalilogger')('thaliPeerPoolDefault');
-=======
 var logger = require('../../ThaliLogger')('thaliPeerPoolDefault');
 var Utils = require('../utils/common.js');
->>>>>>> 22f1a62f
 
 /** @module thaliPeerPoolDefault */
 
@@ -69,11 +65,7 @@
  */
 function ThaliPeerPoolDefault() {
   ThaliPeerPoolDefault.super_.call(this);
-<<<<<<< HEAD
-  this.stopped = false;
-=======
   this._stopped = true;
->>>>>>> 22f1a62f
 }
 
 util.inherits(ThaliPeerPoolDefault, ThaliPeerPoolInterface);
@@ -81,20 +73,10 @@
 
 ThaliPeerPoolDefault.ERRORS.ENQUEUE_WHEN_STOPPED = 'We are stopped';
 
-ThaliPeerPoolDefault.prototype.stopped = null;
-
 ThaliPeerPoolDefault.prototype.enqueue = function (peerAction) {
-<<<<<<< HEAD
-  if (this.stopped) {
-    return new Error('We are stopped');
-  }
-
-  // Right now we will just allow everything to run parallel
-=======
   if (this._stopped) {
     throw new Error(ThaliPeerPoolDefault.ERRORS.ENQUEUE_WHEN_STOPPED);
   }
->>>>>>> 22f1a62f
 
   // Right now we will just allow everything to run parallel.
 
@@ -116,11 +98,7 @@
   // cleanup code gets called regardless of how the action ended.
   peerAction.start(actionAgent)
     .catch(function (err) {
-<<<<<<< HEAD
-      logger.debug('Got err ' + err);
-=======
       logger.debug('Got err ', Utils.serializePouchError(err));
->>>>>>> 22f1a62f
     })
     .then(function () {
       peerAction.kill();
@@ -129,8 +107,6 @@
   return result;
 };
 
-<<<<<<< HEAD
-=======
 ThaliPeerPoolDefault.prototype.start = function () {
   var self = this;
   this._stopped = false;
@@ -138,7 +114,6 @@
   return ThaliPeerPoolDefault.super_.prototype.start.apply(this, arguments);
 }
 
->>>>>>> 22f1a62f
 /**
  * This function is used primarily for cleaning up after tests and will
  * kill any actions that this pool has started that haven't already been
@@ -147,21 +122,9 @@
  */
 ThaliPeerPoolDefault.prototype.stop = function () {
   var self = this;
-<<<<<<< HEAD
-  if (self.stopped) {
-    return;
-  }
-
-  self.stopped = true;
-
-  Object.getOwnPropertyNames(self._inQueue).forEach(function (actionId) {
-    self._inQueue[actionId].kill();
-  });
-=======
   this._stopped = true;
 
   return ThaliPeerPoolDefault.super_.prototype.stop.apply(this, arguments);
->>>>>>> 22f1a62f
 };
 
 module.exports = ThaliPeerPoolDefault;