--- conflicted
+++ resolved
@@ -1059,16 +1059,12 @@
   module.exports.emitter.emit('peerAvailabilityChanged', peerStatus);
 }
 
-<<<<<<< HEAD
 var handleRecreatedPeer = function (nativePeer) {
   var connectionType =
     platform.isAndroid ?
     connectionTypes.BLUETOOTH :
     connectionTypes.MULTI_PEER_CONNECTIVITY_FRAMEWORK;
 
-=======
-function handleRecreatedPeer (nativePeer) {
->>>>>>> 3b92887d
   var cachedPeer =
     peerAvailabilities[connectionType][nativePeer.peerIdentifier];
 
@@ -1461,16 +1457,11 @@
   module.exports.emitter.emit('networkChanged', networkChangedValue);
 }
 
-<<<<<<< HEAD
 var handleNetworkChangedWifi = function (networkChangedValue) {
   logger.warn('networkChangedWifi should not be ' +
     'fired because it is not implemented');
-=======
-function handleNetworkChangedWifi (networkChangedValue) {
-  logger.warn('networkChangedWifi should not be fired because it is not implemented');
->>>>>>> 3b92887d
   handleNetworkChangedNonTCP(networkChangedValue);
-}
+};
 
 /**
  * Unless something went horribly wrong only one of thaliMobileNativeWrapper
