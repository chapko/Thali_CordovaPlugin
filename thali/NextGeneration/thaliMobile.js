--- conflicted
+++ resolved
@@ -241,26 +241,11 @@
   return promiseQueue.enqueue(function (resolve) {
     thaliMobileStates = getInitialStates();
     clearInterval(peerAvailabilityWatcherInterval);
-<<<<<<< HEAD
-    module.exports.emitter
-      .removeListener('networkChanged', handleNetworkChanged);
-    Promise.all([
-      promiseResultSuccessOrFailure(
-        thaliWifiInfrastructure.stop()
-      ),
-      promiseResultSuccessOrFailure(
-        ThaliMobileNativeWrapper.stop()
-      )
-    ]).then(function (results) {
-      resolve(getCombinedResult(results));
-    });
-=======
 
     module.exports.emitter
       .removeListener('networkChanged', handleNetworkChanged);
     getWifiOrNativeMethodByNetworkType('stop', thaliMobileStates.networkType)()
       .then(resolve);
->>>>>>> 22f1a62f
   });
 };
 
