'use strict';

var PeerDictionary = require('./thaliPeerDictionary');
var ThaliMobile = require('../thaliMobile');
var ThaliNotificationAction = require('./thaliNotificationAction.js');
var NotificationBeacons = require('./thaliNotificationBeacons');
var logger = require('../../ThaliLogger')('thaliNotificationClient');
var assert = require('assert');
var EventEmitter = require('events').EventEmitter;
var util = require('util');

/** @module thaliNotificationClient */

/**
 * @classdesc Data of peerAdvertisesDataForUs event. Note that if a peer
 * has disappeared then all the values below but keyId and connectionType
 * will be null.
 * @constructor
 * @param {Buffer} keyId The buffer contains the ECDH public key for the
 * peer.
 * @param {string} pskIdentifyField
 * @param {Buffer} psk This is the calculated pre-shared key that will be
 * needed to establish a TLS PSK connection.
 * @param {string} hostAddress The IP/DNS address of the peer
 * @param {number} portNumber The TCP/IP port at the hostAddress the peer
 * can be contacted on
 * @param {number} suggestedTCPTimeout Provides a hint to what time out to
 * put on the TCP connection. For some transports a handshake can take quite a
 * long time.
 * @param {module:ThaliMobileNativeWrapper.connectionTypes} connectionType The type of
 * connection that will be used when connecting to this peer.
 */
function PeerAdvertisesDataForUs (keyId, pskIdentifyField,
                                  psk, hostAddress, portNumber,
                                  suggestedTCPTimeout, connectionType) {
  this.keyId = keyId;
  this.pskIdentifyField = pskIdentifyField;
  this.psk = psk;
  this.hostAddress = hostAddress;
  this.portNumber = portNumber;
  this.suggestedTCPTimeout = suggestedTCPTimeout;
  this.connectionType = connectionType;
}
// jscs:disable maximumLineLength
/**
 * @classdesc Creates a class that can register to receive the {@link
 * module:thaliMobile.event:peerAvailabilityChanged} event. It will listen for
 * the event and upon receiving it, will enqueue an action with the submitted
 * thaliPeerPoolInterface. Once called back by the pool then the callback will
 * issue a HTTP GET request to retrieve the notification beacons for the peer,
 * parse them, see if one matches and if so then fire a {@link
 * module:thaliNotificationClient.event:peerAdvertisesDataForUs}. Callers can
 * listen for the event by using the emitter member.
 *
 * @public
 * @constructor
 * @param {module:thaliPeerPoolInterface~ThaliPeerPoolInterface} thaliPeerPoolInterface
 * Requests to retrieve notification beacons are enqueued on this object in
 * order to make sure we don't overwhelm our bandwidth or native communication
 * capabilities.
 * @param {Crypto.ECDH} ecdhForLocalDevice A Crypto.ECDH object initialized
 * with the local device's public and private keys.
 * @fires module:thaliNotificationClient.event:peerAdvertisesDataForUs
 * @throws {Error} thaliPeerPoolInterface cannot be null
 * @throws {Error} ecdhForLocalDevice cannot be null
 */
// jscs:enable maximumLineLength
function ThaliNotificationClient(thaliPeerPoolInterface, ecdhForLocalDevice) {
  EventEmitter.call(this);
  var self = this;

  assert(thaliPeerPoolInterface,
    ThaliNotificationClient.Errors.PEERPOOL_NOT_NULL);
  assert(ecdhForLocalDevice,
    ThaliNotificationClient.Errors.EDCH_FOR_LOCAL_DEVICE_NOT_NULL);

  this.peerDictionary = null;
  this._thaliPeerPoolInterface = thaliPeerPoolInterface;
  this._ecdhForLocalDevice = ecdhForLocalDevice;
  this._publicKeysToListen = [];
  this._publicKeysToListenHashes = [];
  this._boundListener = this._peerAvailabilityChanged.bind(this);

  this._addressBookCallback = function (unencryptedKeyId) {

    if (!Buffer.isBuffer(unencryptedKeyId)) {
      logger.warn('_addressBookCallback: unencryptedKeyId is not an buffer');
      return null;
    }

    for (var i = 0 ; i < self._publicKeysToListenHashes.length ; i++) {
      var pubKeyHash = self._publicKeysToListenHashes[i];
      if (unencryptedKeyId.compare(pubKeyHash) === 0) {
        return self._publicKeysToListen[i];
      }
    }
    return null;
  };
}

util.inherits(ThaliNotificationClient, EventEmitter);

/**
 * Fired whenever we discover a peer who is looking for us.
 *
<<<<<<< HEAD
=======
 * Note: This value should be static but we have made it a value on the
 * prototype because otherwise we would have to require thaliNotificationClient
 * in our mobile mock to get to this value. Requiring this file causes certain
 * state changes that screw up testing. So I decided to simplify my life and
 * just put this on the prototype.
 *
>>>>>>> 22f1a62f
 * @public
 * @event module:thaliNotificationClient.event:peerAdvertisesDataForUs
 * @type {PeerAdvertisesDataForUs}
 */
ThaliNotificationClient.prototype.Events = {
  PeerAdvertisesDataForUs: 'peerAdvertisesDataForUs'
};

/**
 * A dictionary used to track the state of peers we have received notifications
 * about from {@link module:thaliMobile}.
 *
 * @type {ThaliNotificationClient.PeerDictionary}
 */
ThaliNotificationClient.prototype.peerDictionary = null;

/**
 * This method will cause a listener to be registered on the global singleton
 * {@link module:thaliMobile} object for the {@link
 * module:thaliMobile.event:peerAvailabilityChanged} event.
 *
 * This is not idempotent method since it can be called multiple times with
 * different prioritization lists but repeated start calls MUST only update that
 * list and MUST NOT cause multiple listeners to be registered with thaliMobile.
 *
 * @public
 * @param {Buffer[]} publicKeysToListen Used to decide what peer
 * notifications to pay attention to. This list consists of an array
 * of buffers that contain the serialization of the public ECDH keys of the
 * peers we are interested in syncing with.
 *
 * @throws {Error} Public keys to listen must be an array
 */
ThaliNotificationClient.prototype.start =
  function (publicKeysToListen) {
    var self = this;

    assert(Array.isArray(publicKeysToListen),
      ThaliNotificationClient.Errors.PUBLIC_KEYS_TO_LISTEN_NOT_ARRAY);

    this._publicKeysToListen = [];
    this._publicKeysToListenHashes = [];

    this._publicKeysToListen = publicKeysToListen;

    publicKeysToListen.forEach(function (pubKy) {
      self._publicKeysToListenHashes.push(
        NotificationBeacons.createPublicKeyHash(pubKy));
    });

    if (!this.peerDictionary) {
      ThaliMobile.emitter.on('peerAvailabilityChanged',
        this._boundListener);
    }
    this.peerDictionary = new PeerDictionary.PeerDictionary();
  };

/**
 * This method will cause the ThaliNotificationClient to stop listening on
 * {@link module:thaliMobile.event:peerAvailabilityChanged} events and
 * {@link module:thaliNotificationAction.eventEmitter:Resolved} events.
 * It will also clean the peerDictionary object.
 *
 * @public
 */
ThaliNotificationClient.prototype.stop = function () {

  if (this.peerDictionary) {
    ThaliMobile.emitter.removeListener('peerAvailabilityChanged',
      this._boundListener);

    this.peerDictionary.removeAll();
    this.peerDictionary = null;
  }
};

/**
 * This method handles
 * {@link module:thaliMobile.event:peerAvailabilityChanged}
 * events. New peers will be connected with
 * {@link module:thaliNotificationAction.ThaliNotificationAction} and
 * the action will sort out if we want to communicate with the peer. If
 * we want to communicate with it then ThaliNotificationClient will
 * emit {@link module:thaliNotificationClient.event:peerAdvertisesDataForUs}
 * event.
 *
 * All new actions that we created for incoming peers will be stored
 * in the dictionary. And if we receive an event with null address
 * for peer that already exists in the dictionary this will abort
 * existing action and remove the item from the dictionary.
 *
 * @private
 * @param {module:thaliMobile~discoveryAdvertisingStatus} peerStatus An
 * incoming peer variable.
 */
ThaliNotificationClient.prototype._peerAvailabilityChanged =
  function (peerStatus) {

    if (!this.peerDictionary) {
      return;
    }
    if (!peerStatus) {
      logger.warn('_peerAvailabilityChanged: peerStatus is not set');
      return;
    }
    if (!peerStatus.peerIdentifier) {
      logger.warn('_peerAvailabilityChanged: peerIdentifier is not set');
      return;
    }

    if (peerStatus.hostAddress &&
        peerStatus.portNumber &&
        peerStatus.suggestedTCPTimeout &&
        peerStatus.connectionType)
    {
      assert(!this.peerDictionary.exists(peerStatus.peerIdentifier),
        'peerAvailabilityChanged event with the same peerId'+
        ' should not occur. peerIdentifier:' + peerStatus.peerIdentifier);

      var peerConnectionInfo = new PeerDictionary.PeerConnectionInformation(
        peerStatus.connectionType, peerStatus.hostAddress,
        peerStatus.portNumber, peerStatus.suggestedTCPTimeout);

      var peerEntry = new PeerDictionary.NotificationPeerDictionaryEntry(
        PeerDictionary.peerState.CONTROLLED_BY_POOL);

      this._createNewAction(peerEntry, peerStatus.peerIdentifier,
        peerConnectionInfo);
    }
    else if (!peerStatus.hostAddress) {
      // Remove the old peer if it exists.
      this.peerDictionary.remove(peerStatus.peerIdentifier);
    }
  };

// jscs:disable maximumLineLength
/**
 * This function creates a new action and sets connection info into it.
 * Then it enqueues the action in the peer pool and adds the entry into
 * the dictionary.
 *
 * @private
 * @param {module:thaliPeerDictionary~NotificationPeerDictionaryEntry} peerEntry
 * @param {string} peerIdentifier
 * @param {module:thaliPeerDictionary.PeerConnectionInformation} peerConnectionInfo
 */
// jscs:enable maximumLineLength
ThaliNotificationClient.prototype._createNewAction =
  function (peerEntry, peerIdentifier, peerConnectionInfo ) {

    var action = new ThaliNotificationAction(
      peerIdentifier,
      this._ecdhForLocalDevice,
      this._addressBookCallback,
      peerConnectionInfo);

    action.eventEmitter.on(ThaliNotificationAction.Events.Resolved,
      this._resolved.bind(this));

    peerEntry.notificationAction = action;

    var enqueueError = this._thaliPeerPoolInterface.enqueue(action);

    if (!enqueueError) {
      this.peerDictionary.addUpdateEntry(peerIdentifier, peerEntry);
    } else {
      logger.warn('_createAndEnqueueAction: failed to enqueue an item: %s',
        enqueueError.message);
    }
  };

/**
 * This function handles
 * {@link module:thaliNotificationAction.eventEmitter:Resolved} events
 * coming from the actions.
 *
 * @private
 * @param {string} peerId Identifies the peer this action belongs to.
 * @param {module:thaliNotificationAction.ActionResolution} resolution
 * The result of the actions.
 * @param {?module:thaliNotificationBeacons~parseBeaconsResponse} beaconDetails
 * Null if none of the beacons could be validated as being targeted
 * at the local peer or if the beacon came from a remote peer the
 * local peer does not wish to communicate with. If not null then a
 * beacon has been identified to be targeted at the local peer.
 */
// jscs:disable maximumLineLength
ThaliNotificationClient.prototype._resolved =
  function (peerId, resolution, beaconDetails) {

    if (!this.peerDictionary) {
      return;
    }

    var entry = this.peerDictionary.get(peerId);

    if (!entry) {
      return;
    }

    switch (resolution) {
      case ThaliNotificationAction.ActionResolution
        .BEACONS_RETRIEVED_AND_PARSED:
      {
        entry.peerState = PeerDictionary.peerState.RESOLVED;
        this.peerDictionary.addUpdateEntry(peerId, entry);

        if (!beaconDetails) {
          // This peerId has nothing for us, if that changes then the peer will
          // generate a new peerId so we can safely ignore this peerId from
          // now on.
          break;
        }

        var connInfo = entry.notificationAction.getConnectionInformation();

        var pubKx = this._addressBookCallback(beaconDetails.unencryptedKeyId);

        var pskIdentifyField =
          NotificationBeacons.generatePskIdentityField(
            beaconDetails.preAmble, beaconDetails.encryptedBeaconKeyId);

        var pskSecret = NotificationBeacons.generatePskSecret(
          this._ecdhForLocalDevice, pubKx, pskIdentifyField);

        var peerAdvertises = new PeerAdvertisesDataForUs(
          pubKx,
          pskIdentifyField,
          pskSecret,
          connInfo.getHostAddress(),
          connInfo.getPortNumber(),
          connInfo.getSuggestedTCPTimeout(),
          entry.notificationAction.getConnectionType()
        );

        this.emit(this.Events.PeerAdvertisesDataForUs,
          peerAdvertises);

        break;
      }

      case ThaliNotificationAction.ActionResolution.BEACONS_RETRIEVED_BUT_BAD:
      {
        // This indicates a malfunctioning peer. We need to assume they are bad
        // all up and mark their entry as RESOLVED without taking any further
        // action. This means we will ignore this peerIdentifier in the future.
        entry.peerState = PeerDictionary.peerState.RESOLVED;
        this.peerDictionary.addUpdateEntry(peerId, entry);
        break;
      }

      case ThaliNotificationAction.ActionResolution.HTTP_BAD_RESPONSE:
      case ThaliNotificationAction.ActionResolution.NETWORK_PROBLEM:
      case ThaliNotificationAction.ActionResolution.KILLED:
      {
        // This tells us that the peer is there but not in good shape or
        // ThaliPeerPoolInterface called kill due to resource exhaustion.
        // We will for wait time out specified in the RETRY_TIMEOUTS
        // array and try again.
        var timeOutHandler = function (peerId) {

          entry = this.peerDictionary.get(peerId);
          if (entry && entry.peerState === PeerDictionary.peerState.WAITING) {
            this._createNewAction(
              entry,
              peerId,
              entry.notificationAction.getConnectionInformation());
          } else {
            assert(false, 'unknown state should be WAITING');
          }
        };

        var maxRetries = ThaliNotificationClient.RETRY_TIMEOUTS.length;
        if (entry.retryCounter < maxRetries) {

          entry.peerState = PeerDictionary.peerState.WAITING;
          this.peerDictionary.addUpdateEntry(peerId, entry);

          // Adds 0 - 100 ms random component to keep concurrent tryouts
          // out of sync.
          var timeOut =
            ThaliNotificationClient.RETRY_TIMEOUTS[entry.retryCounter++] +
            Math.floor(Math.random() * 101);

          entry.waitingTimeout = setTimeout(
            timeOutHandler.bind(this, peerId),
            timeOut);
          this.peerDictionary.addUpdateEntry(peerId, entry);
        } else {
          // Gives up after all the timeouts from the RETRY_TIMEOUTS array
          // has been spent.
          entry.peerState = PeerDictionary.peerState.RESOLVED;
          this.peerDictionary.addUpdateEntry(peerId, entry);
        }
        break;
      }
    }
  };
// jscs:enable maximumLineLength
/**
 * We use following timeouts to retry when the action fails with network
 * error.
 *
 * @public
 * @type {number[]}
 */
ThaliNotificationClient.RETRY_TIMEOUTS =
  [100, 300, 600, 1200, 2400 , 4800, 9600];

ThaliNotificationClient.Errors = {
  PEERPOOL_NOT_NULL : 'thaliPeerPoolInterface must not be null',
  EDCH_FOR_LOCAL_DEVICE_NOT_NULL : 'ecdhForLocalDevice must not be null',
  PUBLIC_KEYS_TO_LISTEN_NOT_ARRAY: 'Public keys to listen must be an array'
};

module.exports = ThaliNotificationClient;<|MERGE_RESOLUTION|>--- conflicted
+++ resolved
@@ -103,15 +103,12 @@
 /**
  * Fired whenever we discover a peer who is looking for us.
  *
-<<<<<<< HEAD
-=======
  * Note: This value should be static but we have made it a value on the
  * prototype because otherwise we would have to require thaliNotificationClient
  * in our mobile mock to get to this value. Requiring this file causes certain
  * state changes that screw up testing. So I decided to simplify my life and
  * just put this on the prototype.
  *
->>>>>>> 22f1a62f
  * @public
  * @event module:thaliNotificationClient.event:peerAdvertisesDataForUs
  * @type {PeerAdvertisesDataForUs}
