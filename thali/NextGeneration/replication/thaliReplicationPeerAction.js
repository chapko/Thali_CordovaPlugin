--- conflicted
+++ resolved
@@ -348,13 +348,8 @@
           }
           case 'ECONNRESET': {
             self._reject(
-<<<<<<< HEAD
-              new Error('Could establish TCP connection but couldn\'t ' +
-                        'keep it running')
-=======
               new Error('Could establish TCP connection but couldn\'t keep' +
                 ' it running')
->>>>>>> b2d9299a
             );
             return true;
           }
@@ -384,6 +379,6 @@
     promises.push(this._localSeqManager.waitUntilStopped());
   }
   return Promise.all(promises);
-}
+};
 
 module.exports = ThaliReplicationPeerAction;