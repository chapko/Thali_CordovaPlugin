--- conflicted
+++ resolved
@@ -2,26 +2,16 @@
 
 var Promise = require('lie');
 var util = require('util');
-<<<<<<< HEAD
-=======
 var path = require('path');
->>>>>>> 22f1a62f
 var ThaliPeerAction = require('../thaliPeerPool/thaliPeerAction');
 var actionState = ThaliPeerAction.actionState;
 var assert = require('assert');
 var thaliConfig = require('../thaliConfig');
-<<<<<<< HEAD
-var logger = require('../../thalilogger')('thaliReplicationPeerAction');
-var ForeverAgent = require('forever-agent');
-var LocalSeqManager = require('./localSeqManager');
-var RefreshTimerManager = require('./utilities').RefreshTimerManager;
-=======
 var logger = require('../../ThaliLogger')('thaliReplicationPeerAction');
 var ForeverAgent = require('forever-agent');
 var LocalSeqManager = require('./localSeqManager');
 var RefreshTimerManager = require('./utilities').RefreshTimerManager;
 var Utils = require('../utils/common.js');
->>>>>>> 22f1a62f
 
 /** @module thaliReplicationPeerAction */
 
@@ -37,11 +27,7 @@
  * use.
  * @param {string} dbName The name of the DB we will use both for local use as
  * well as remote use. Note that we will get the name for the remote database by
-<<<<<<< HEAD
- * taking dbName and appending it to http://[hostAddress]:[portNumber]/db/
-=======
  * taking dbName and appending it to http://[hostAddress]:[portNumber]/[BASE_DB_PATH]/
->>>>>>> 22f1a62f
  * [name] where hostAddress and portNumber are from the peerAdvertisesDataForUs
  * argument.
  * @param {Buffer} ourPublicKey The buffer containing our ECDH public key
@@ -75,10 +61,7 @@
   this._resolveStart = null;
   this._rejectStart = null;
   this._refreshTimerManager = null;
-<<<<<<< HEAD
-=======
   this._completed = false;
->>>>>>> 22f1a62f
 }
 
 util.inherits(ThaliReplicationPeerAction, ThaliPeerAction);
@@ -135,42 +118,6 @@
     });
   self._refreshTimerManager.start();
 };
-<<<<<<< HEAD
-
-/**
- * @param {Array.<Error>} errorArray
- * @private
- */
-ThaliReplicationPeerAction.prototype._complete =
-  function (errorArray) {
-    if (this.getActionState() === actionState.KILLED) {
-      return;
-    }
-    ThaliReplicationPeerAction.super_.prototype.kill.call(this);
-    this._refreshTimerManager && this._refreshTimerManager.stop();
-    this._refreshTimerManager = null;
-    this._cancelReplication && this._cancelReplication.cancel();
-    this._cancelReplication = null;
-    this._localSeqManager && this._localSeqManager.stop();
-    this._localSeqManager = null;
-    if (!errorArray || errorArray.length === 0) {
-      return this._resolveStart();
-    }
-    for(var i = 0; i < errorArray.length; ++i) {
-      if (errorArray[i].message === 'connect ECONNREFUSED') {
-        return this._rejectStart(
-          new Error('Could not establish TCP connection'));
-      }
-      if (errorArray[i].message === 'socket hang up') {
-        return this._rejectStart(
-          new Error(
-            'Could establish TCP connection but couldn\'t keep it running'));
-      }
-    }
-    this._rejectStart(errorArray[0]);
-  };
-=======
->>>>>>> 22f1a62f
 
 /**
  * When start is called we will start a replication with the remote peer using
@@ -233,10 +180,7 @@
  */
 ThaliReplicationPeerAction.prototype.start = function (httpAgentPool) {
   var self = this;
-<<<<<<< HEAD
-=======
   this._completed = false;
->>>>>>> 22f1a62f
 
   return ThaliReplicationPeerAction.super_.prototype.start
     .call(this, httpAgentPool)
@@ -272,11 +216,7 @@
       it seems to work.
        */
       var remoteUrl = 'https://' + self._peerAdvertisesDataForUs.hostAddress +
-<<<<<<< HEAD
-        ':' + self._peerAdvertisesDataForUs.portNumber + '/db/' + self._dbName;
-=======
         ':' + self._peerAdvertisesDataForUs.portNumber + path.join(thaliConfig.BASE_DB_PATH, self._dbName);
->>>>>>> 22f1a62f
       var ajaxOptions = {
         ajax : {
           agentClass: ForeverAgent.SSL,
@@ -299,53 +239,36 @@
       self._localSeqManager = new LocalSeqManager(
         ThaliReplicationPeerAction.pushLastSyncUpdateMilliseconds,
         remoteDB, self._ourPublicKey);
-<<<<<<< HEAD
-      return new Promise(function (resolve, reject) {
-=======
       self._replicationPromise = new Promise(function (resolve, reject) {
->>>>>>> 22f1a62f
         self._resolveStart = resolve;
         self._rejectStart = reject;
         self._replicationTimer();
         self._cancelReplication = remoteDB.replicate.to(self._dbName, {
           live: true
         }).on('paused', function (err) {
-<<<<<<< HEAD
-            logger.debug('Got paused with ' + err);
-=======
             logger.debug(
               'Got paused with - ',
               Utils.serializePouchError(err)
             );
->>>>>>> 22f1a62f
           })
           .on('active', function () {
             logger.debug('Replication resumed');
           })
           .on('denied', function (err) {
-<<<<<<< HEAD
-            logger.warn('We got denied on a PouchDB access, this really should ' +
-              'not happen - ' + err);
-=======
             logger.warn(
               'We got denied on a PouchDB access, this really should ' +
               'not happen - ',
               Utils.serializePouchError(err)
             );
->>>>>>> 22f1a62f
           })
           .on('complete', function (info) {
             self._complete(info.errors);
           })
           .on('error', function (err) {
-<<<<<<< HEAD
-            logger.debug('Got error on replication - ' + err);
-=======
             logger.debug(
               'Got error on replication - ',
               Utils.serializePouchError(err)
             );
->>>>>>> 22f1a62f
             self._complete([err]);
           })
           .on('change', function (info) {
@@ -354,24 +277,16 @@
             self._localSeqManager
               .update(info.last_seq)
               .catch(function (err) {
-<<<<<<< HEAD
-                logger.debug('Got error in update, waiting for main loop to ' +
-                  'detect and handle - ' + err);
-=======
                 logger.debug(
                   'Got error in update, waiting for main loop to ' +
                   'detect and handle - ',
                   Utils.serializePouchError(err)
                 );
->>>>>>> 22f1a62f
               });
             // jscs:enable requireCamelCaseOrUpperCaseIdentifiers
           });
       });
-<<<<<<< HEAD
-=======
       return self._replicationPromise;
->>>>>>> 22f1a62f
     });
 };
 
@@ -381,9 +296,6 @@
  *
  */
 ThaliReplicationPeerAction.prototype.kill = function () {
-<<<<<<< HEAD
-  this._complete();
-=======
   if (this.getActionState() === actionState.KILLED) {
     return;
   }
@@ -399,7 +311,6 @@
   if (this._localSeqManager) {
     this._localSeqManager.stop();
   }
->>>>>>> 22f1a62f
 };
 
 /**
