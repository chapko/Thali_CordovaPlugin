--- conflicted
+++ resolved
@@ -167,10 +167,7 @@
 
   console.log('Building ThaliCore.framework');
 
-<<<<<<< HEAD
-=======
   // todo: fixed buffer size should be fixed with streaming in #1001
->>>>>>> 9b8a65fd
   return exec(buildCmd, { maxBuffer: 1024*1024 } )
     .then(function () {
       return fs.ensureDir(outputDir);
