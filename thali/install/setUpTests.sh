#!/usr/bin/env bash

# Exit immediately if a command exits with a non-zero status.
set -e

# Check if we are running in MinGW
runningInMinGw=false

if [ "$(uname -s | cut -c 1-5)" == "MINGW" ]; then
    echo "Running in MinGW"
    runningInMinGw=true
fi

# The first argument must be the name of the test file to make into the app.js
# The second argument is optional and specifies a string with an IP address to
# manually set the coordination server's address to.
# The third argument is optional and if set causes copying of the android unit tests
# to platforms/android

cd `dirname $0`
cd ../..
repositoryRoot=$(pwd)
cd test/TestServer
jx npm install
jx generateServerAddress.js $2
cd $repositoryRoot/..
cordova create ThaliTest com.test.thalitest ThaliTest
mkdir -p ThaliTest/thaliDontCheckIn/localdev

if [ $runningInMinGw == true ]; then
    # The thali package might be installed as link and there will
    # be troubles later on if this link is tried to be copied so
    # remove it here.
    rm -rf $repositoryRoot/test/www/jxcore/node_modules/thali
    cp -R $repositoryRoot/test/www/ ThaliTest/
else
    rsync -a --no-links $repositoryRoot/test/www/ ThaliTest/www
fi

cd ThaliTest
<<<<<<< HEAD
=======
# TODO Temporarily disabling ios build
>>>>>>> cf1db7a3
#cordova platform add ios
cordova platform add android
cd www/jxcore
jx npm install $repositoryRoot/thali --save --no-optional --autoremove "*.gz"

if [ $runningInMinGw == true ]; then
    # On Windows the package.json file will contain an invalid local file URI for Thali,
    # which needs to be replaced with a valid value. Otherwise the build process
    # will be aborted. Restore write permission after running sed in case
    # Windows security settings removed it.
    sed -i 's/"thali": ".*"/"thali": "*"/g' package.json
    chmod 644 package.json
fi

# SuperTest which is used by some of the BVTs include a PEM file (for private
# keys) that makes Android unhappy so we remove it below in addition to the gz
# files.
jx npm install --no-optional --autoremove "*.gz,*.pem"

# In case autoremove fails to delete the files, delete them explicitly.
find . -name "*.gz" -delete
find . -name "*.pem" -delete

cp -v $1 app.js

# In case of UT create a file
if [ $2 == "UT" ] || [ $3 == "UT" ] ; then
  echo "UT files will be copied to the platform directory"
  touch ../../platforms/android/unittests
fi

cordova build android --release --device

<<<<<<< HEAD
=======
# TODO Temporarily disabling ios build
>>>>>>> cf1db7a3
#if [ $runningInMinGw == false ]; then
#    cordova build ios --device
#fi

echo "Remember to start the test coordination server by running jx index.js"<|MERGE_RESOLUTION|>--- conflicted
+++ resolved
@@ -38,10 +38,7 @@
 fi
 
 cd ThaliTest
-<<<<<<< HEAD
-=======
 # TODO Temporarily disabling ios build
->>>>>>> cf1db7a3
 #cordova platform add ios
 cordova platform add android
 cd www/jxcore
@@ -75,10 +72,7 @@
 
 cordova build android --release --device
 
-<<<<<<< HEAD
-=======
 # TODO Temporarily disabling ios build
->>>>>>> cf1db7a3
 #if [ $runningInMinGw == false ]; then
 #    cordova build ios --device
 #fi
