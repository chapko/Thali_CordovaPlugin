--- conflicted
+++ resolved
@@ -4,21 +4,13 @@
   "description": "Used to handle installing the Thali NPM package correctly into Cordova",
   "main": "install.js",
   "dependencies": {
-<<<<<<< HEAD
+    "child-process-promise": "1.1.0",
     "fs-extra-promise": "0.2.0",
     "jxc": "1.0.14",
-    "lie": "3.0.4",
-    "request": "2.64.0",
-    "unzip": "0.1.11"
-=======
-    "child-process-promise": "^1.1.0",
-    "fs-extra-promise": "^0.2.0",
-    "jxc": "^1.0.14",
-    "lie": "^3.1.0",
-    "request": "^2.74.0",
-    "unzip": "^0.1.11",
-    "xcode": "^0.8.9"
->>>>>>> f61fb68f
+    "lie": "3.1.0",
+    "request": "2.74.0",
+    "unzip": "0.1.11",
+    "xcode": "0.8.9"
   },
   "scripts": {
     "setupUnit": "./setUpTests.sh UnitTest_app.js",
