--- conflicted
+++ resolved
@@ -5,15 +5,9 @@
 
 'use strict';
 
-<<<<<<< HEAD
-var exec = require('child-process-promise').exec;
-var path = require('path');
-var spawn = require('child_process').spawn;
-=======
 var fs = require('fs-extra-promise');
 var path = require('path');
 var spawn = require('./utils/child_process').spawn;
->>>>>>> 82606e93
 var https = require('https');
 var unzip = require('unzip');
 var url = require('url');
@@ -225,17 +219,6 @@
     }
     console.log('Trying to remove previously installed Thali Cordova plugin');
     var pluginRemoveCommand = 'cordova plugin remove org.thaliproject.p2p';
-<<<<<<< HEAD
-    return exec(pluginRemoveCommand, { cwd: appRootDirectory })
-    .catch(function (err) {
-      console.log('Ignoring a non-critical error: ' + err);
-      // Resolve the promise even if plugin removal fails, because it is
-      // possible that the user has removed the plugin outside of this install
-      // script, but there is still the left-over file that says this script has
-      // added the plugins.
-      return Promise.resolve();
-    });
-=======
     return spawn(pluginRemoveCommand, { cwd: appRootDirectory })
       .catch(function (error) {
         console.log('Ignoring a non-critical error: ' + error);
@@ -245,7 +228,6 @@
         // added the plugins.
         return Promise.resolve();
       });
->>>>>>> 82606e93
   });
 }
 
@@ -298,35 +280,6 @@
   return fs.existsSync(magicFileLocation);
 }
 
-<<<<<<< HEAD
-function fetchAndInstallJxCoreCordovaPlugin(baseDir,
-                                            jxCoreVersionNumber, jxCoreUrl) {
-  return new Promise(function (resolve, reject) {
-    console.log('Trying to install jxcore-cordova version: ' +
-                jxCoreVersionNumber);
-    var jxcBin =
-      path.join(__dirname, 'node_modules', 'jxc', 'bin', 'jxc.bin.js');
-    var jxcInstall =
-      spawn('jx',
-        [
-          jxcBin, 'install', jxCoreVersionNumber,
-          '--use-url', jxCoreUrl
-        ],
-        { cwd: baseDir }
-      );
-    jxcInstall.stdout.on('data', function (data) {
-      console.log(data + '');
-    });
-    jxcInstall.stderr.on('data', function (data) {
-      console.log(data + '');
-    });
-    jxcInstall.on('close', function (code) {
-      if (code === 0) {
-        resolve();
-      } else {
-        reject('jxc install exited with code: ' + code);
-      }
-=======
 function fetchAndInstallJxCoreCordovaPlugin(
   baseDir, jxCoreVersionNumber, jxCoreUrl) {
 
@@ -340,7 +293,6 @@
   return spawn(jxCommand, { cwd: baseDir })
     .catch(function (error) {
       return Promise.reject('jxc install exited with error: ' + error);
->>>>>>> 82606e93
     });
 }
 
@@ -362,16 +314,11 @@
       thaliBranchName = conf.thali.branchName;
       btconnectorlib2 = conf.btconnectorlib2;
 
-<<<<<<< HEAD
-      return fetchAndInstallJxCoreCordovaPlugin(appRootDirectory,
-        conf['jxcore-cordova'], conf['jxcore-cordova-url']);
-=======
       return fetchAndInstallJxCoreCordovaPlugin(
         appRootDirectory,
         conf['jxcore-cordova'],
         conf['jxcore-cordova-url']
       );
->>>>>>> 82606e93
     })
     .then(function () {
       if (doesMagicDirectoryNamedExist(thaliDontCheckIn)) {
@@ -384,16 +331,6 @@
                                 thaliBranchName, thaliDontCheckIn);
       }
     })
-<<<<<<< HEAD
-    .then(function (thaliCordovaPluginUnZipResult) {
-      // This step is used to prepare the gradle.properties file
-      // containing the btconnectorlib2 version
-      var projectDir = createUnzippedDirectoryPath(thaliDepotName,
-                                                   thaliBranchName,
-                                                   thaliDontCheckIn);
-      var gradleFileName = path.join(projectDir, 'src', 'android',
-                                     'gradle.properties');
-=======
     .then(function (thaliCordovaPluginUnZipResult){
       // This step is used to prepare the gradle.properties file
       // containing the btconnectorlib2 version
@@ -401,7 +338,6 @@
         thaliDepotName, thaliBranchName, thaliDontCheckIn);
       var gradleFileName = path.join(
         projectDir, 'src', 'android', 'gradle.properties');
->>>>>>> 82606e93
 
       return fs.writeFileAsync(gradleFileName,
         'btconnectorlib2Version=' + btconnectorlib2)
@@ -418,30 +354,9 @@
             console.log('Adding Thali Cordova plugin from: ' +
               thaliCordovaPluginUnZipResult.unzipedDirectory);
 
-<<<<<<< HEAD
-            return exec('cordova plugins add ' +
-              thaliCordovaPluginUnZipResult.unzipedDirectory + ' -d',
-                { cwd : appRootDirectory })
-              .then(function (result) {
-                if (result.stdout) {
-                  console.log('Added Thali Cordova plugin successfully\n');
-                  console.log(result.stdout);
-                }
-
-                if (result.stderr) {
-                  console.log('Added Thali Cordova plugin with errors\n');
-                  console.log(result.stderr);
-                }
-              })
-              .catch(function (error) {
-                console.log('Failed adding Thali Cordova plugin\n');
-                console.log(error);
-              });
-=======
             return spawn('cordova plugins add ' +
               thaliCordovaPluginUnZipResult.unzipedDirectory,
               { cwd: appRootDirectory });
->>>>>>> 82606e93
           })
           .then(function () {
             return fs.writeFileAsync(weAddedPluginsFile, 'yes');
