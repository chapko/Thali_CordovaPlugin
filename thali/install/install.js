--- conflicted
+++ resolved
@@ -298,11 +298,7 @@
   var appScriptsFolder =
     path.join(appRootDirectory, 'plugins/org.thaliproject.p2p/scripts');
 
-<<<<<<< HEAD
-  var jxCoreVersionNumber = '0.1.0';
-=======
   var jxCoreVersionNumber = '0.1.1';
->>>>>>> 93fda14e
 
   var thaliProjectName = 'thaliproject';
   var thaliDepotName = 'Thali_CordovaPlugin';
