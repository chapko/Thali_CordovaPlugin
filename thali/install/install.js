--- conflicted
+++ resolved
@@ -9,7 +9,6 @@
 var fs = require('fs-extra-promise');
 var url = require('url');
 var request = require('request');
-var remoteCache = require('./remote-cache.js');
 var FILE_NOT_FOUND = "ENOENT";
 var MAGIC_DIRECTORY_NAME_FOR_LOCAL_DEPLOYMENT = "localdev"; // If this file exists in the thaliDontCheckIn directory then
 // we will copy the Cordova plugin from a sibling Thali_CordovaPlugin
@@ -174,10 +173,6 @@
     if (!doWeNeedToUninstall) {
       return Promise.resolve();
     }
-<<<<<<< HEAD
-    console.log('Removing previously installed Thali Cordova plugin');
-    return childProcessExecPromise('cordova plugin remove org.thaliproject.p2p', appRootDirectory)
-=======
     console.log('Trying to remove previously installed Thali Cordova plugin');
     var pluginRemoveCommand = 'cordova plugin remove org.thaliproject.p2p';
     return childProcessExecPromise(pluginRemoveCommand, appRootDirectory)
@@ -188,7 +183,6 @@
       // is still the left-over file that says this script has added the plugins.
       return Promise.resolve();
     });
->>>>>>> d0ec5cf0
   })
 }
 
@@ -223,113 +217,6 @@
 }
 
 function fetchAndInstallJxCoreCordovaPlugin(baseDir, jxCoreVersionNumber) {
-<<<<<<< HEAD
-  var jxCorePluginId = 'io.jxcore.node';
-  var jxCorePluginFileName = 'io.jxcore.node.jx';
-  var jxCoreCacheRoot = os.tmpdir();
-  var jxCoreRemoteCacheRoot = '~';
-  var jxCoreCacheFolder = path.join(jxCoreCacheRoot, 'thali', 'jxcore', jxCoreVersionNumber);
-  var jxCoreCachedPlugin = path.join(jxCoreCacheFolder, jxCorePluginId);
-  var jxCoreFileLocation = path.join(jxCoreCacheFolder, jxCorePluginFileName);
-
-  return childProcessExecPromise('cordova plugin remove ' + jxCorePluginId, baseDir)
-    .then(function () {
-      return Promise.resolve();
-    })
-    .catch(function () {
-      // This shouldn't be considered an error scenario, because it meant Cordova
-      // wan't able to remove a previously-installed plugin version, which is in
-      // fact a typical scenario when Thali is installed onto a new app.
-      return Promise.resolve();
-    })
-    .then(function() {
-      var remotePath = path.join(jxCoreRemoteCacheRoot, 'thali', 'jxcore', jxCoreVersionNumber, jxCorePluginId);
-      return remoteCache.get(jxCoreCacheFolder, remotePath);
-    })
-    .then(function() {
-      // Check if the plugin is found from the local cache and use that instead
-      // of downloading it, if found.
-      if (fs.existsSync(jxCoreCachedPlugin)) {
-        console.log('Using jxcore Cordova plugin from: ' + jxCoreCachedPlugin);
-        return Promise.resolve();
-      } else {
-        fs.mkdirsSync(jxCoreCacheFolder);
-      }
-
-      return new Promise(function(resolve, reject) {
-        var requestUrl = 'http://jxcordova.cloudapp.net/' + jxCoreVersionNumber + '/' + jxCorePluginFileName;
-        var receivedData = 0;
-        var contentLength = 0;
-        var previousPercentageProgress = 0;
-        console.log('Starting to download from ' + requestUrl);
-        request(requestUrl)
-          .on('response', function (response) {
-            contentLength = response.headers['content-length'];
-            console.log('Started download of content with length: ' + contentLength);
-            console.log('Download progress: 0%');
-          })
-          .on('data', function (data) {
-            receivedData += data.length;
-            var currentPercentageProgress = parseInt(receivedData / contentLength * 100);
-            if (currentPercentageProgress !== previousPercentageProgress && currentPercentageProgress % 20 === 0) {
-              console.log('Download progress: ' + currentPercentageProgress + '%');
-              previousPercentageProgress = currentPercentageProgress;
-            }
-          })
-          .pipe(fs.createWriteStream(jxCoreFileLocation)
-          .on('finish', function() {
-            console.log('Downloaded ' + jxCorePluginFileName + ' to: ' + jxCoreFileLocation);
-            console.log('Running jx against the file downloaded to: ' + jxCoreFileLocation);
-            childProcessExecPromise('jx ' + jxCoreFileLocation, jxCoreCacheFolder)
-              .then(function () {
-                resolve();
-              }).catch(function (error) {
-                console.log('Failed to process the downloaded file');
-                // Delete the "corrupted" files so that they don't interfere in subsequent
-                // installation attempts.
-                fs.removeAsync(jxCoreCacheFolder)
-                  .then(function () {
-                    // Always reject the above-created promise
-                    // because we are in the case where unpackaging
-                    // has failed and installation should not continue.
-                    reject(error);
-                  });
-                });
-          })
-          .on('error', function(error) {
-            console.log('Error downloading from: ' + requestUrl);
-            fs.unlinkAsync(jxCoreFileLocation)
-              .then(function() {
-                reject(error);
-              }).catch(function(err) {
-                console.log('Tried to delete the bad ' + jxCorePluginFileName + ' file but failed with error: ' + err);
-                reject(error);
-              });
-          }));
-      });
-    }).then(function() {
-      var cordovaPluginFolder = path.join(jxCoreCacheFolder, jxCorePluginId);
-      console.log('Adding Cordova plugin to app at: ' + baseDir);
-      return childProcessExecPromise('cordova plugin add ' + cordovaPluginFolder, baseDir)
-        .then(function () {
-          return remoteCache.set(path.join(jxCoreCacheRoot, 'thali'), jxCoreRemoteCacheRoot);
-        })
-        .catch(function (err) {
-          console.log('Failed to add Cordova plugin from: ' + cordovaPluginFolder);
-          // If adding the Cordova plugin fails, clean the local cache folder
-          // and also purge the remote cache since failure to add the plugin indicates
-          // that the value in the cache is somehow corrupted.
-          // At the end, reject the promise to fail the entire installation, because
-          // the plugin installed here is a mandatory dependency.
-          return fs.removeAsync(jxCoreCacheFolder)
-            .then(function () {
-              return remoteCache.purge(path.join(jxCoreRemoteCacheRoot, 'thali'));
-            })
-            .then(function () {
-              return Promise.reject(err);
-            });
-        });
-=======
   return new Promise(function(resolve, reject) {
     console.log('Trying to install jxcore-cordova version: ' + jxCoreVersionNumber);
     var jxcBin = path.join(__dirname, 'node_modules', 'jxc', 'bin', 'jxc.bin.js');
@@ -346,7 +233,6 @@
       } else {
         reject('jxc install exited with code: ' + code);
       }
->>>>>>> d0ec5cf0
     });
   });
 }
@@ -358,19 +244,11 @@
   var thaliDontCheckIn = path.join(appRootDirectory, "thaliDontCheckIn" );
   var appScriptsFolder = path.join(appRootDirectory, "plugins/org.thaliproject.p2p/scripts");
 
-<<<<<<< HEAD
-  var jxCoreVersionNumber = "0.0.8";
-
-  var thaliProjectName = "thaliproject";
-  var thaliDepotName = "Thali_CordovaPlugin";
-  var thaliBranchName = "master";
-=======
   var jxCoreVersionNumber = "0.1.0";
 
   var thaliProjectName = "thaliproject";
   var thaliDepotName = "Thali_CordovaPlugin";
   var thaliBranchName = "npmv2.1.0";
->>>>>>> d0ec5cf0
 
   fetchAndInstallJxCoreCordovaPlugin(appRootDirectory, jxCoreVersionNumber)
     .then(function () {
