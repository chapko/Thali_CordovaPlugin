--- conflicted
+++ resolved
@@ -8,13 +8,8 @@
     <license>MIT</license>
     <keywords>cordova,jxcore,node.js,thali</keywords>
     <engines>
-<<<<<<< HEAD
-        <engine name="cordova-android" version="~4.1.0" />
-        <engine name="cordova-ios" version="~3.9.0" />
-=======
         <engine name="cordova-android" version=">=4.1.0" />
         <engine name="cordova-ios" version=">=3.9.0" />
->>>>>>> d0ec5cf0
         <engine name="android-sdk" version=">=19" />
     </engines>
 
@@ -35,12 +30,7 @@
         <source-file src="src/android/java/io/jxcore/node/OutgoingSocketThread.java" target-dir="src/io/jxcore/node/" />
         <source-file src="src/android/java/io/jxcore/node/SocketThreadBase.java" target-dir="src/io/jxcore/node/" />
         <source-file src="src/android/java/io/jxcore/node/StreamCopyingThread.java" target-dir="src/io/jxcore/node/" />
-<<<<<<< HEAD
-        <hook type="after_prepare" src="scripts/androidAfterPrepare.js"/>
-        <!--<hook type="after_platform_add" src="scripts/androidAfterPlatformAdd.js"/>-->
-=======
         <hook type="before_compile" src="scripts/androidBeforeCompile.js" />
->>>>>>> d0ec5cf0
     </platform>
 
     <!-- iOS -->
