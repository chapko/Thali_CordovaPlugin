--- conflicted
+++ resolved
@@ -63,17 +63,9 @@
                 return
             }
             self?.handleDidReceive(socket: socket, for: session)
-<<<<<<< HEAD
-            }, disconnectedHandler: {
-                completion(nil, ThaliCoreError.ConnectionFailed)
-        })
-        addToDiscardQueue(virtualSocketBuilder, for: session, withTimeout: timeout) {
-            completion(nil, ThaliCoreError.ConnectionTimedOut)
-=======
         }
         addToDiscardQueue(virtualSocketBuilder, for: session) {
-            completion(nil, MultiConnectError.ConnectionTimedOut)
->>>>>>> d0993370
+            completion(nil, ThaliCoreError.ConnectionTimedOut)
         }
     }
 }