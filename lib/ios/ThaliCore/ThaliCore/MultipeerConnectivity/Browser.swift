//
//  Thali CordovaPlugin
//  Browser.swift
//
//  Copyright (C) Microsoft. All rights reserved.
//  Licensed under the MIT license. See LICENSE.txt file in the project root for full license
//  information.
//

import Foundation
import MultipeerConnectivity

final class Browser: NSObject {

    private let browser: MCNearbyServiceBrowser
    private let didFindPeerHandler: (PeerIdentifier) -> Void
    private let didLosePeerHandler: (PeerIdentifier) -> Void
    internal private(set) var listening: Bool = false
    private var availablePeers: Atomic<[PeerIdentifier: MCPeerID]> = Atomic([:])
    private var startBrowsingErrorHandler: (ErrorType -> Void)? = nil
    let invitePeerTimeout = 30

    required init(serviceType: String,
                  foundPeer: (PeerIdentifier) -> Void,
                  lostPeer: (PeerIdentifier) -> Void) {
<<<<<<< HEAD
        let peerId = MCPeerID(displayName: NSUUID().UUIDString)
        browser = MCNearbyServiceBrowser(peer: peerId, serviceType: serviceType)
=======
        browser = MCNearbyServiceBrowser(peer: MCPeerID(displayName: NSUUID().UUIDString),
                                         serviceType: serviceType)
>>>>>>> ab09213f
        self.didFindPeerHandler = foundPeer
        self.didLosePeerHandler = lostPeer
        super.init()
        browser.delegate = self
    }

    func startListening(startListeningErrorHandler: ErrorType -> Void) {
        startBrowsingErrorHandler = startListeningErrorHandler
        browser.startBrowsingForPeers()
        listening = true
    }

    func stopListening() {
        listening = false
    }

    /**
     invites PeerIdentifier to session

     - parameter peerIdentifier: peer identifier to invite
     - parameter disconnectHandler: notifies about session not connected state

     - throws: IllegalPeerID

     - returns: Session object for managing multipeer session between devices
     */
    func inviteToConnectPeer(with peerIdentifier: PeerIdentifier,
                                  disconnectHandler: () -> Void) throws -> Session {
        let mcSession = MCSession(peer: browser.myPeerID, securityIdentity: nil,
                                  encryptionPreference: .None)
        let peer = availablePeers.withValue {
            $0[peerIdentifier]
        }
        guard let mcPeer = peer else {
            throw MultiConnectError.IllegalPeerID
        }
        let session = Session(session: mcSession, identifier: mcPeer,
                              disconnectHandler: disconnectHandler)
        browser.invitePeer(mcPeer, toSession: mcSession, withContext: nil, timeout: 30)
        return session
    }
}

extension Browser: MCNearbyServiceBrowserDelegate {

    func browser(browser: MCNearbyServiceBrowser,
                 foundPeer peerID: MCPeerID, withDiscoveryInfo info: [String : String]?) {
        do {
            let peerIdentifier = try PeerIdentifier(peerID: peerID)
            availablePeers.modify {
                $0[peerIdentifier] = peerID
            }
            didFindPeerHandler(peerIdentifier)
        } catch let error {
            print("cannot parse identifier \"\(peerID.displayName)\" because of error: \(error)")
        }
    }

    func browser(browser: MCNearbyServiceBrowser, lostPeer peerID: MCPeerID) {
        do {
            let peerIdentifier = try PeerIdentifier(peerID: peerID)
            availablePeers.modify {
                $0.removeValueForKey(peerIdentifier)
            }
            didLosePeerHandler(peerIdentifier)
        } catch let error {
            print("cannot parse identifier \"\(peerID.displayName)\" because of error: \(error)")
        }
    }

    func browser(browser: MCNearbyServiceBrowser, didNotStartBrowsingForPeers error: NSError) {
        listening = false
        startBrowsingErrorHandler?(error)
    }
}<|MERGE_RESOLUTION|>--- conflicted
+++ resolved
@@ -23,13 +23,8 @@
     required init(serviceType: String,
                   foundPeer: (PeerIdentifier) -> Void,
                   lostPeer: (PeerIdentifier) -> Void) {
-<<<<<<< HEAD
         let peerId = MCPeerID(displayName: NSUUID().UUIDString)
         browser = MCNearbyServiceBrowser(peer: peerId, serviceType: serviceType)
-=======
-        browser = MCNearbyServiceBrowser(peer: MCPeerID(displayName: NSUUID().UUIDString),
-                                         serviceType: serviceType)
->>>>>>> ab09213f
         self.didFindPeerHandler = foundPeer
         self.didLosePeerHandler = lostPeer
         super.init()
