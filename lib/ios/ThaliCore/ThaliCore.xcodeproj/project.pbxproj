--- conflicted
+++ resolved
@@ -15,7 +15,6 @@
 		CCA573121D4BA04B00FBEC41 /* TestRun.swift in Sources */ = {isa = PBXBuildFile; fileRef = CCA5730D1D4BA04B00FBEC41 /* TestRun.swift */; };
 		CCA573131D4BA04B00FBEC41 /* TestRunner.swift in Sources */ = {isa = PBXBuildFile; fileRef = CCA5730E1D4BA04B00FBEC41 /* TestRunner.swift */; };
 		CCA573141D4BA04B00FBEC41 /* TheTestRunner.swift in Sources */ = {isa = PBXBuildFile; fileRef = CCA5730F1D4BA04B00FBEC41 /* TheTestRunner.swift */; };
-<<<<<<< HEAD
 		D352A0211D50A8D100948136 /* AppContext.swift in Sources */ = {isa = PBXBuildFile; fileRef = D352A0201D50A8D100948136 /* AppContext.swift */; };
 		D352A0221D50A8D100948136 /* AppContext.swift in Sources */ = {isa = PBXBuildFile; fileRef = D352A0201D50A8D100948136 /* AppContext.swift */; };
 		D37E88BE1D5209B0009243EE /* AppContextTests.swift in Sources */ = {isa = PBXBuildFile; fileRef = D37E88BD1D5209B0009243EE /* AppContextTests.swift */; };
@@ -24,11 +23,9 @@
 		D3D3081B1D523FF000943EED /* SessionManager.swift in Sources */ = {isa = PBXBuildFile; fileRef = D3D308191D522C2300943EED /* SessionManager.swift */; };
 		FAADDA5FCF7F856DF4224B68 /* Advertiser.swift in Sources */ = {isa = PBXBuildFile; fileRef = FAADD1EC912A5A83B7AC0C53 /* Advertiser.swift */; };
 		FAADDB5F680C576D4D34638B /* Advertiser.swift in Sources */ = {isa = PBXBuildFile; fileRef = FAADD1EC912A5A83B7AC0C53 /* Advertiser.swift */; };
-=======
 		D37E88BE1D5209B0009243EE /* ApplicationStateNotificationsManagerTests.swift in Sources */ = {isa = PBXBuildFile; fileRef = D37E88BD1D5209B0009243EE /* ApplicationStateNotificationsManagerTests.swift */; };
 		FAADD430F6A5902FD5595B47 /* ApplicationStateNotificationsManager.swift in Sources */ = {isa = PBXBuildFile; fileRef = FAADDF9BC6783F19BBA3A918 /* ApplicationStateNotificationsManager.swift */; };
 		FAADD49592809F2012ED7B29 /* ApplicationStateNotificationsManager.swift in Sources */ = {isa = PBXBuildFile; fileRef = FAADDF9BC6783F19BBA3A918 /* ApplicationStateNotificationsManager.swift */; };
->>>>>>> cf5135cc
 /* End PBXBuildFile section */
 
 /* Begin PBXContainerItemProxy section */
@@ -60,16 +57,13 @@
 		CCA5730D1D4BA04B00FBEC41 /* TestRun.swift */ = {isa = PBXFileReference; fileEncoding = 4; lastKnownFileType = sourcecode.swift; path = TestRun.swift; sourceTree = "<group>"; };
 		CCA5730E1D4BA04B00FBEC41 /* TestRunner.swift */ = {isa = PBXFileReference; fileEncoding = 4; lastKnownFileType = sourcecode.swift; path = TestRunner.swift; sourceTree = "<group>"; };
 		CCA5730F1D4BA04B00FBEC41 /* TheTestRunner.swift */ = {isa = PBXFileReference; fileEncoding = 4; lastKnownFileType = sourcecode.swift; path = TheTestRunner.swift; sourceTree = "<group>"; };
-<<<<<<< HEAD
 		D352A0201D50A8D100948136 /* AppContext.swift */ = {isa = PBXFileReference; fileEncoding = 4; lastKnownFileType = sourcecode.swift; path = AppContext.swift; sourceTree = "<group>"; };
 		D37E88BD1D5209B0009243EE /* AppContextTests.swift */ = {isa = PBXFileReference; fileEncoding = 4; lastKnownFileType = sourcecode.swift; path = AppContextTests.swift; sourceTree = "<group>"; };
 		D3D308171D521DCE00943EED /* StreamService.swift */ = {isa = PBXFileReference; fileEncoding = 4; lastKnownFileType = sourcecode.swift; path = StreamService.swift; sourceTree = "<group>"; };
 		D3D308191D522C2300943EED /* SessionManager.swift */ = {isa = PBXFileReference; fileEncoding = 4; lastKnownFileType = sourcecode.swift; path = SessionManager.swift; sourceTree = "<group>"; };
 		FAADD1EC912A5A83B7AC0C53 /* Advertiser.swift */ = {isa = PBXFileReference; fileEncoding = 4; lastKnownFileType = sourcecode.swift; path = Advertiser.swift; sourceTree = "<group>"; };
-=======
 		D37E88BD1D5209B0009243EE /* ApplicationStateNotificationsManagerTests.swift */ = {isa = PBXFileReference; fileEncoding = 4; lastKnownFileType = sourcecode.swift; path = ApplicationStateNotificationsManagerTests.swift; sourceTree = "<group>"; };
 		FAADDF9BC6783F19BBA3A918 /* ApplicationStateNotificationsManager.swift */ = {isa = PBXFileReference; fileEncoding = 4; lastKnownFileType = sourcecode.swift; path = ApplicationStateNotificationsManager.swift; sourceTree = "<group>"; };
->>>>>>> cf5135cc
 /* End PBXFileReference section */
 
 /* Begin PBXFrameworksBuildPhase section */
@@ -418,14 +412,11 @@
 			isa = PBXSourcesBuildPhase;
 			buildActionMask = 2147483647;
 			files = (
-<<<<<<< HEAD
 				D352A0211D50A8D100948136 /* AppContext.swift in Sources */,
 				D3D308181D521DCE00943EED /* StreamService.swift in Sources */,
 				D3D3081A1D522C2300943EED /* SessionManager.swift in Sources */,
 				FAADDB5F680C576D4D34638B /* Advertiser.swift in Sources */,
-=======
 				FAADD49592809F2012ED7B29 /* ApplicationStateNotificationsManager.swift in Sources */,
->>>>>>> cf5135cc
 			);
 			runOnlyForDeploymentPostprocessing = 0;
 		};
@@ -445,12 +436,9 @@
 				CCA573121D4BA04B00FBEC41 /* TestRun.swift in Sources */,
 				CCA573111D4BA04B00FBEC41 /* THEAppContext+Tests.m in Sources */,
 				CCA573141D4BA04B00FBEC41 /* TheTestRunner.swift in Sources */,
-<<<<<<< HEAD
 				FAADDA5FCF7F856DF4224B68 /* Advertiser.swift in Sources */,
 				D3D3081B1D523FF000943EED /* SessionManager.swift in Sources */,
-=======
 				FAADD430F6A5902FD5595B47 /* ApplicationStateNotificationsManager.swift in Sources */,
->>>>>>> cf5135cc
 			);
 			runOnlyForDeploymentPostprocessing = 0;
 		};
