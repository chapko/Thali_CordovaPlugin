--- conflicted
+++ resolved
@@ -49,7 +49,6 @@
 cordova -v
 
 # Run first the tests that can be run on desktop
-<<<<<<< HEAD
 thali/install/setUpDesktop.sh
 cd test/www/jxcore/
 
@@ -64,16 +63,9 @@
 
 jx npm test
 jx npm run test-meta
-jx npm run test-coordinated
-=======
-thali/install/setUpDesktop.sh;ERROR_ABORT
-cd test/www/jxcore/;ERROR_ABORT
-jx npm test;ERROR_ABORT
-jx npm run test-meta;ERROR_ABORT
-jx runCoordinatedTests.js --networkType NATIVE;ERROR_ABORT
-jx runCoordinatedTests.js --networkType WIFI;ERROR_ABORT
-jx runCoordinatedTests.js --networkType BOTH;ERROR_ABORT
->>>>>>> f6413d16
+jx runCoordinatedTests.js --networkType NATIVE
+jx runCoordinatedTests.js --networkType WIFI
+jx runCoordinatedTests.js --networkType BOTH
 
 # Verify that docs can be generated
 #cd $WORKING_DIR/thali/
