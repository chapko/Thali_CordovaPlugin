--- conflicted
+++ resolved
@@ -30,17 +30,12 @@
 }
 
 module.exports = function (context) {
+
   var Q = context.requireCordovaModule('q');
   var deferred = new Q.defer();
 
-<<<<<<< HEAD
-  var Q = context.requireCordovaModule('q');
-  var deferred = new Q.defer();
-=======
   // replacing PROJECT_NAME pattern with actual Cordova's project name
   updateJXcoreExtensionImport(context);
->>>>>>> ef5aa141
-
   // Temporary hack to run npm install on this plugin's hooks dependencies.
   var hooksDir = path.resolve(__dirname);
   var execCallback = function (error, stdout, stderr) {
