--- conflicted
+++ resolved
@@ -5,15 +5,10 @@
 import org.json.JSONException;
 import org.json.JSONObject;
 import org.junit.runner.Result;
-<<<<<<< HEAD
 import org.junit.runner.notification.Failure;
 import org.thaliproject.p2p.btconnectorlib.PeerProperties;
-
 import java.lang.reflect.InvocationTargetException;
 import java.lang.reflect.Method;
-=======
-import org.thaliproject.p2p.btconnectorlib.PeerProperties;
->>>>>>> 81bec8bc
 import java.util.ArrayList;
 import java.util.Date;
 
@@ -24,8 +19,6 @@
 public final class RegisterExecuteUT {
     private RegisterExecuteUT() throws Exception {
         throw new Exception("Constructor should not be called.");
-<<<<<<< HEAD
-=======
     }
 
     static String TAG = "RegisterExecuteUT";
@@ -46,61 +39,20 @@
                 Log.e(TAG, "Method called in FireTestedMethod doesn't exists!");
                 break;
         }
->>>>>>> 81bec8bc
-    }
-
-    static String TAG = "RegisterExecuteUT";
-
-    private static void FireTestedMethod(String methodName) {
-        ConnectionHelperTest.mConnectionHelper = new ConnectionHelper();
-        try {
-                if(methodName.equals("onPeerLost")){
-                    Method onPeerLostMethod = ConnectionHelperTest.mConnectionHelper.getClass().getMethod(methodName, PeerProperties.class);
-                    onPeerLostMethod.invoke(ConnectionHelperTest.mConnectionHelper, new PeerProperties("11:22:33:22:11:00"));
-                }
-                if(methodName.equals("onPeerDiscovered")){
-                    Method onPeerDiscoveredMethod = ConnectionHelperTest.mConnectionHelper.getClass().getMethod(methodName, PeerProperties.class);
-                    onPeerDiscoveredMethod.invoke(ConnectionHelperTest.mConnectionHelper, new PeerProperties("33:44:55:44:33:22"));
-                }
-            } catch (IllegalAccessException e) {
-                e.printStackTrace();
-            } catch (NoSuchMethodException e) {
-                e.printStackTrace();
-            } catch (InvocationTargetException e) {
-                e.printStackTrace();
-            }
-        }
 
     public static void Register() {
-<<<<<<< HEAD
-        jxcore.RegisterMethod("TestNativeMethod", new jxcore.JXcoreCallback() {
-=======
         jxcore.RegisterMethod("testNativeMethod", new jxcore.JXcoreCallback() {
->>>>>>> 81bec8bc
             @Override
             public void Receiver(ArrayList<Object> params, final String callbackId) {
                 String methodToTest = "";
 
                 if (params.size() == 0) {
-<<<<<<< HEAD
-                    Log.e(TAG, "Required parameter (toast message) missing");
-=======
                     Log.e(TAG, "Required parameter is missing");
->>>>>>> 81bec8bc
                 } else {
                     methodToTest = params.get(0).toString();
                     FireTestedMethod(methodToTest);
                 }
 
-<<<<<<< HEAD
-                try {
-                    Thread.sleep(2000);
-                } catch (InterruptedException e) {
-                    e.printStackTrace();
-                }
-
-=======
->>>>>>> 81bec8bc
                 JSONObject jsonObject = new JSONObject();
                 try {
                     jsonObject.put("Testing_", methodToTest);
@@ -117,11 +69,7 @@
             @Override
             public void Receiver(ArrayList<Object> params, String callbackId) {
                 ConnectionHelperTest.mConnectionHelper = new ConnectionHelper();
-<<<<<<< HEAD
-                String logtag = "executeNativeTests";
-=======
                 String logtag = "ExecuteNativeTests";
->>>>>>> 81bec8bc
                 Log.d(logtag, "Running unit tests");
                 Result resultTest = ThaliTestRunner.runTests();
 
