--- conflicted
+++ resolved
@@ -61,19 +61,10 @@
 }
 
 - (void)handleCallback:(NSString *)callback error:(NSError *)error {
-<<<<<<< HEAD
-    @synchronized(self) {
-        if (error == nil) {
-            [JXcore callEventCallback:callback withParams:@[[NSNull null]]];
-        } else {
-            [JXcore callEventCallback:callback withParams:@[error.localizedDescription]];
-        }
-=======
     if (error == nil) {
         [JXcore callEventCallback:callback withParams:@[[NSNull null]]];
     } else {
         [JXcore callEventCallback:callback withParams:@[error.localizedDescription]];
->>>>>>> 360075e6
     }
 }
 
@@ -111,15 +102,9 @@
 
 - (void)defineMultiConnect:(AppContext *)appContext {
     [JXcore addNativeBlock:^(NSArray * params, NSString *callbackId) {
-<<<<<<< HEAD
-        NSError *error = nil;
-        [appContext multiConnectToPeer:params error:&error];
-        [self handleCallback:callbackId error:error];
-=======
         [appContext multiConnectToPeer:params validationCompletionHandler:^(NSError *error) {
             [self handleCallback:callbackId error:error];
         }];
->>>>>>> 360075e6
     } withName:[AppContextJSEvent multiConnect]];
 }
 
@@ -143,13 +128,7 @@
 - (void)defineGetOSVersion:(AppContext *)appContext {
     [JXcore addNativeBlock:^(NSArray * params, NSString *callbackId) {
         NSString * const version = [appContext getIOSVersion];
-<<<<<<< HEAD
-        @synchronized(self) {
-            [JXcore callEventCallback:callbackId withParams:@[version]];
-        }
-=======
         [JXcore callEventCallback:callbackId withParams:@[version]];
->>>>>>> 360075e6
     } withName:[AppContextJSEvent getOSVersion]];
 }
 
@@ -158,94 +137,6 @@
         NSError *error = nil;
         [appContext disconnect: params error:&error];
         [self handleCallback:callbackId error:error];
-<<<<<<< HEAD
-
-    } withName:[AppContextJSEvent disconnect]];
-}
-
-- (void)defineConnect:(AppContext *)appContext {
-    [JXcore addNativeBlock:^(NSArray * params, NSString *callbackId) {
-        [JXcore callEventCallback:callbackId withJSON:[appContext connect:params]];
-    } withName:[AppContextJSEvent disconnect]];
-}
-
-#ifdef TEST
-- (void)defineExecuteNativeTests:(AppContext *)appContext {
-    [JXcore addNativeBlock:^(NSArray * params, NSString *callbackId) {
-#pragma clang diagnostic push
-#pragma clang diagnostic ignored "-Wundeclared-selector"
-        if ([appContext respondsToSelector:@selector(executeNativeTests)]) {
-            NSString *result = [appContext performSelector:@selector(executeNativeTests)];
-#pragma clang diagnostic pop
-
-            @synchronized(self) {
-                [JXcore callEventCallback:callbackId withJSON:result];
-            }
-        }
-        else {
-            @synchronized(self) {
-                [JXcore callEventCallback:callbackId withParams:@[@"Method not available"]];
-            }
-        }
-    } withName:[AppContextJSEvent executeNativeTests]];
-}
-#endif
-
-@end
-
-@implementation JXcoreExtension(AppContextDelegate)
-
-- (void)context:(AppContext * _Nonnull)context didChangePeerAvailability:(NSString * _Nonnull)peers {
-    @synchronized(self) {
-        [JXcore callEventCallback:[AppContextJSEvent peerAvailabilityChanged]
-                         withJSON:peers];
-    }
-}
-
-- (void)context:(AppContext * _Nonnull)context didChangeNetworkStatus:(NSString * _Nonnull)status {
-    @synchronized(self) {
-        [JXcore callEventCallback:[AppContextJSEvent networkChanged]
-                         withJSON:status];
-    }
-}
-
-- (void)context:(AppContext * _Nonnull)context didUpdateDiscoveryAdvertisingState:(NSString * _Nonnull)discoveryAdvertisingState {
-    @synchronized(self) {
-        [JXcore callEventCallback:[AppContextJSEvent discoveryAdvertisingStateUpdateNonTCP]
-                         withJSON:discoveryAdvertisingState];
-    }
-}
-
-- (void)context:(AppContext * _Nonnull)context didFailIncomingConnectionToPort:(uint16_t)port {
-    @synchronized(self) {
-        [JXcore callEventCallback:[AppContextJSEvent incomingConnectionToPortNumberFailed] withParams:@[@(port)]];
-    }
-}
-
-- (void)appWillEnterBackgroundWith:(AppContext * _Nonnull)context {
-    @synchronized(self) {
-        [JXcore callEventCallback:[AppContextJSEvent appEnteringBackground] withParams:@[]];
-    }
-}
-
-- (void)appDidEnterForegroundWith:(AppContext * _Nonnull)context {
-    @synchronized(self) {
-        [JXcore callEventCallback:[AppContextJSEvent appEnteredForeground] withParams:@[]];
-    }
-}
-
-- (void)context:(AppContext * _Nonnull)context didResolveMultiConnectWith:(NSString * _Nonnull)parameters {
-    @synchronized(self) {
-        [JXcore callEventCallback:[AppContextJSEvent multiConnectResolved] withJSON:parameters];
-    }
-}
-
-- (void)context:(AppContext * _Nonnull)context didFailMultiConnectConnectionWith:(NSString * _Nonnull)parameters {
-    @synchronized(self) {
-        [JXcore callEventCallback:[AppContextJSEvent multiConnectConnectionFailure] withJSON:parameters];
-    }
-
-=======
 
     } withName:[AppContextJSEvent disconnect]];
 }
@@ -310,7 +201,6 @@
 
 - (void)context:(AppContext * _Nonnull)context didFailMultiConnectConnectionWith:(NSString * _Nonnull)parameters {
     [JXcore callEventCallback:[AppContextJSEvent multiConnectConnectionFailure] withJSON:parameters];
->>>>>>> 360075e6
 }
 
 @end