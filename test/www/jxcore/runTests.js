--- conflicted
+++ resolved
@@ -43,11 +43,8 @@
 }
 
 var currentPlatform = platform.name;
-<<<<<<< HEAD
-=======
 // Our current platform can be 'darwin', 'linux', 'windows', etc.
 // Our 'thaliTape' expects all these platforms will be named as 'desktop'
->>>>>>> d3e9d670
 if (!platform.isMobile) {
   currentPlatform = 'desktop';
 }
