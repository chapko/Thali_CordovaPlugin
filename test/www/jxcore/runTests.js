'use strict';

var util   = require('util');
var format = util.format;

var assert       = require('assert');
var fs           = require('fs-extra-promise');
var path         = require('path');
var randomString = require('randomstring');


// Before including anything serious from thali we want to ensure
// that we have SSDP_NT env defined.
if (!process.env.SSDP_NT) {
  // We want to provide a new random value.
  process.env.SSDP_NT = randomString.generate({
    length: 'http://www.thaliproject.org/ssdp'.length
  });
}

var thaliTape = require('./lib/thaliTape');
var testUtils = require('./lib/testUtils');
var logger    = require('./lib/testLogger')('runTests');

var platform = require('thali/NextGeneration/utils/platform');

// The global.Mobile object is replaced here after thaliTape
// has been required so that thaliTape can pick up the right
// test framework to be used.
if (typeof Mobile === 'undefined') {
  global.Mobile = require('./lib/wifiBasedNativeMock.js')();
}

var DEFAULT_TESTS_DIRECTORY = 'bv_tests';

// 'fileName' should start with 'test' and end with '.js'.
function isFileNameValid (fileName) {
  return /^test.*?\.js$/i.test(fileName);
}

function getTestFromFile (directory, fileName) {
  assert(isFileNameValid(fileName), 'file name should be valid');
  var filePath = path.resolve(path.join(directory, fileName));
  assert(fs.existsSync(filePath), 'test file should exist');
  return filePath;
}

function getTestsFromDirectory (directory) {
  var tests = fs.readdirSync(directory)
  .filter(function (fileName) {
    return isFileNameValid(fileName);
  })
  .map(function (fileName) {
    return path.resolve(path.join(directory, fileName));
  });
  tests.forEach(function (filePath) {
    assert(fs.existsSync(filePath), 'test file should exist');
  });
  assert(tests.length > 0, 'we should have at least one test');
  return tests;
}

function getTestsFromPath (testPath) {
  if (fs.isDirectorySync(testPath)) {
    return getTestsFromDirectory(testPath);
  } else {
    return [getTestFromFile(
      path.dirname (testPath),
      path.basename(testPath)
    )];
  }
}

var tests;
if (process.argv.length < 3) {
  tests = getTestsFromDirectory(DEFAULT_TESTS_DIRECTORY);
} else if (process.argv.length === 3) {
  tests = getTestsFromPath(process.argv[2]);
} else {
  logger.warn(
    'arguments won\'t be used:',
    process.argv.slice(3)
    .map(function (argument) {
      return '\'' + argument + '\'';
    })
    .join(', ')
  );
  tests = getTestsFromPath(process.argv[2]);
}

var currentPlatform = platform.name;
// Our current platform can be 'darwin', 'linux', 'windows', etc.
// Our 'thaliTape' expects all these platforms will be named as 'desktop'.
if (!platform.isMobile) {
  currentPlatform = 'desktop';
}

testUtils.hasRequiredHardware()
.then(function (hasRequiredHardware) {
  return testUtils.getOSVersion()
  .then(function (version) {
<<<<<<< HEAD
    return thaliTape.begin(tests, {
      platform:            currentPlatform,
      version:             version,
      hasRequiredHardware: hasRequiredHardware
    });
  });
=======
    return thaliTape.begin(currentPlatform, version, hasRequiredHardware, global.nativeUTFailed);
  })
>>>>>>> 44105423
})
.then(function () {
  process.exit(0);
})
.catch(function () {
  process.exit(1);
});<|MERGE_RESOLUTION|>--- conflicted
+++ resolved
@@ -99,17 +99,13 @@
 .then(function (hasRequiredHardware) {
   return testUtils.getOSVersion()
   .then(function (version) {
-<<<<<<< HEAD
     return thaliTape.begin(tests, {
       platform:            currentPlatform,
       version:             version,
-      hasRequiredHardware: hasRequiredHardware
+      hasRequiredHardware: hasRequiredHardware,
+      nativeUTFailed:      global.nativeUTFailed
     });
   });
-=======
-    return thaliTape.begin(currentPlatform, version, hasRequiredHardware, global.nativeUTFailed);
-  })
->>>>>>> 44105423
 })
 .then(function () {
   process.exit(0);
