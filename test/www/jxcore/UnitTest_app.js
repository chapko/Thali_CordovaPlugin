--- conflicted
+++ resolved
@@ -22,12 +22,7 @@
 
 var utResult = false;
 
-<<<<<<< HEAD
-if (process.platform === 'android' || process.platform === 'ios') {
-=======
 if (platform._isRealMobile) {
-  logger.debug('Running unit tests');
->>>>>>> b6f921da
   Mobile('executeNativeTests').callNative(function (result) {
     logger.debug('Running unit tests');
     if (result) {
