{
  "name": "thali-cordova-plugin-jxcore",
  "version": "1.0.0",
  "description": "Thali Cordova Plugin JXCore",
  "main": "runTests.js",
  "scripts": {
    "test": "jx runTests.js"
  },
  "keywords": [
    "Thali",
    "JXCore",
    "PouchDB",
    "Multiplex"
  ],
  "author": "Microsoft Corporation",
  "license": "MIT",
  "dependencies": {
    "balanced-match": "^0.2.0",
    "body-parser": "^1.13.1",
    "concat-map": "^0.0.1",
    "ejs": "^2.3.3",
    "express": "^4.13.1",
    "express-pouchdb": "^0.14.2",
    "fs-extra-promise": "^0.2.0",
    "node-uuid": "^1.4.7",
    "is-property": "^1.0.2",
    "leveldown": "^1.3.0",
    "leveldown-mobile": "^1.0.7",
    "lie": "^3.0.1",
    "multiplex": "^6.2.2",
    "nock": "^2.12.0",
    "node-ssdp": "thaliproject/node-ssdp#thali-changes",
    "pouchdb": "^3.6.0",
    "randomstring": "^1.0.7",
    "request": "^2.64.0",
    "request-promise": "0.4.3",
    "socket.io-client": "^1.3.6",
    "supertest-as-promised": "^2.0.2",
    "tape": "^4.0.0",
    "tape-catch": "^1.0.4",
<<<<<<< HEAD
    "thali": "^1.0.22",
=======
    "thali" : "^2.0.1",
>>>>>>> dcd4242b
    "tmp": "0.0.28",
    "urlsafe-base64": "^1.0.0",
    "uuid": "^2.0.0",
    "wrapping-tape": "^0.0.3"
  },
  "devDependencies": {}
}<|MERGE_RESOLUTION|>--- conflicted
+++ resolved
@@ -38,11 +38,7 @@
     "supertest-as-promised": "^2.0.2",
     "tape": "^4.0.0",
     "tape-catch": "^1.0.4",
-<<<<<<< HEAD
-    "thali": "^1.0.22",
-=======
     "thali" : "^2.0.1",
->>>>>>> dcd4242b
     "tmp": "0.0.28",
     "urlsafe-base64": "^1.0.0",
     "uuid": "^2.0.0",
