--- conflicted
+++ resolved
@@ -1510,15 +1510,11 @@
 
 test('network changes emitted correctly',
   function () {
-<<<<<<< HEAD
-    return !platform.isAndroid;
-=======
+    // return !platform.isAndroid;
+    // Bug 1530
     // FIXME: this test disables WiFi and coordinated servers reports ping
     // timeout error
     return true;
-
-    //return global.NETWORK_TYPE !== ThaliMobile.networkTypes.WIFI;
->>>>>>> 65d9ab28
   },
   function (t) {
     testUtils.ensureWifi(true)
@@ -1585,7 +1581,11 @@
 
 test('network changes not emitted in started state',
   function () {
-    return !platform.isAndroid;
+    // return !platform.isAndroid;
+    // Bug 1530
+    // FIXME: this test disables WiFi and coordinated servers reports ping
+    // timeout error
+    return true;
   },
   function (t) {
     testUtils.ensureWifi(true)
@@ -1601,13 +1601,7 @@
 
 test('network changes not emitted in stopped state',
   function () {
-<<<<<<< HEAD
     return !platform.isAndroid;
-=======
-    // FIXME: this test disables WiFi and coordinated servers reports ping
-    // timeout error
-    return true;
->>>>>>> 65d9ab28
   },
   function (t) {
     testUtils.ensureWifi(false)
@@ -1626,12 +1620,12 @@
 
 test('calls correct starts when network changes',
   function () {
+    // Bug 1530
     // FIXME: this test disables WiFi and coordinated servers reports ping
     // timeout error
     return true;
-
     // works only in wifi mode because it fires non-tcp network changes
-    //return true || global.NETWORK_TYPE !== ThaliMobile.networkTypes.WIFI;
+    // return true || global.NETWORK_TYPE !== ThaliMobile.networkTypes.WIFI;
   },
   function (t) {
     var isWifiEnabled = (
@@ -2224,11 +2218,8 @@
 
 test('test for data corruption',
   function () {
-    // FIXME: test requires retry logic
-    return true;
-
-    //return global.NETWORK_TYPE === ThaliMobile.networkTypes.WIFI ||
-    //  !platform.isAndroid;
+    // Bug 1594
+    return global.NETWORK_TYPE !== ThaliMobile.networkTypes.WIFI;
   },
   function (t) {
     var router = setUpRouter();
@@ -2335,6 +2326,7 @@
   'were received during availability timeout', function (t) {
     var peerIdentifier = 'urn:uuid:' + uuid.v4();
     var portNumber = 8080;
+    var generation = 50;
 
     var originalThreshold = thaliConfig.NON_TCP_PEER_UNAVAILABILITY_THRESHOLD;
     thaliConfig.NON_TCP_PEER_UNAVAILABILITY_THRESHOLD = 500;
@@ -2360,6 +2352,8 @@
             return;
           }
 
+          t.notOk(peer.peerAvailable, 'Peer should not be available');
+
           ThaliMobile.emitter.removeListener('peerAvailabilityChanged',
             unavailabilityHandler);
 
@@ -2372,9 +2366,12 @@
 
       ThaliMobile.emitter.on('peerAvailabilityChanged', availabilityHandler);
 
-      ThaliMobileNativeWrapper.emitter.emit('nonTCPPeerAvailabilityChangedEvent',
+      ThaliMobileNativeWrapper.emitter.emit(
+        'nonTCPPeerAvailabilityChangedEvent',
         {
           peerIdentifier: peerIdentifier,
+          peerAvailable: true,
+          generation: generation,
           portNumber: portNumber
         }
       );
