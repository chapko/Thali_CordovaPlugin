'use strict';

var ThaliMobile = require('thali/NextGeneration/thaliMobile');
var ThaliMobileNativeWrapper = require('thali/NextGeneration/thaliMobileNativeWrapper');
var ThaliMobileNative = require('thali/NextGeneration/thaliMobileNative');
var USN = require('thali/NextGeneration/utils/usn');
var thaliConfig = require('thali/NextGeneration/thaliConfig');
var tape = require('../lib/thaliTape');
var testUtils = require('../lib/testUtils.js');
var express = require('express');
var validations = require('thali/validations');
var sinon = require('sinon');
var uuid = require('uuid');
var nodessdp = require('node-ssdp');
var randomstring = require('randomstring');
var logger = require('thali/ThaliLogger')('testThaliMobile');
var Promise = require('lie');
var PromiseQueue = require('thali/NextGeneration/promiseQueue');
var platform = require('thali/NextGeneration/utils/platform');
var net = require('net');

var radioState = ThaliMobileNative.radioState;
var connectionTypes = ThaliMobileNativeWrapper.connectionTypes;
var verifyCombinedResultSuccess = testUtils.verifyCombinedResultSuccess;

var test = tape({
  setup: function (t) {
    t.end();
  },
  teardown: function (t) {
    ThaliMobile.stop()
    .then(function (combinedResult) {
      verifyCombinedResultSuccess(t, combinedResult);
      t.end();
    });
  }
});

var testIdempotentFunction = function (t, functionName) {
  ThaliMobile.start(express.Router())
  .then(function () {
    return ThaliMobile[functionName]();
  })
  .then(function (combinedResult) {
    verifyCombinedResultSuccess(t, combinedResult);
    return ThaliMobile[functionName]();
  })
  .then(function (combinedResult) {
    verifyCombinedResultSuccess(t, combinedResult);
    t.end();
  })
  .catch(function (error) {
    t.fail(error);
  });
};

var testFunctionBeforeStart = function (t, functionName) {
  ThaliMobile[functionName]()
  .then(function () {
    t.fail('call should not succeed');
    t.end();
  })
  .catch(function (error) {
    t.equal(error.message, 'Call Start!', 'specific error should be returned');
    t.end();
  });
};

var generateLowerLevelPeers = function () {
  var nativePeer = {
    peerIdentifier: uuid.v4(),
    peerAvailable: true,
    generation: 0,
    portNumber: platform.isIOS ? null : 12345
  };
  var wifiPeer = {
    peerIdentifier: uuid.v4(),
    generation: 0,
    hostAddress: '127.0.0.1',
    portNumber: 54321
  };
  return {
    nativePeer: nativePeer,
    wifiPeer: wifiPeer
  };
};

var emitNativePeerAvailability = function (testPeer) {
  ThaliMobileNativeWrapper.emitter
    .emit('nonTCPPeerAvailabilityChangedEvent', testPeer);
};

var emitWifiPeerAvailability = function (testPeer) {
  ThaliMobile._getThaliWifiInfrastructure()
    .emit('wifiPeerAvailabilityChanged', testPeer);
};

var getNativeConnectionType = function () {
  return platform.isIOS ?
    connectionTypes.MULTI_PEER_CONNECTIVITY_FRAMEWORK :
    connectionTypes.BLUETOOTH;
};

test('#startListeningForAdvertisements should fail if start not called',
  function (t) {
    testFunctionBeforeStart(t, 'startListeningForAdvertisements');
  }
);

test('#startUpdateAdvertisingAndListening should fail if start not called',
  function (t) {
    testFunctionBeforeStart(t, 'startUpdateAdvertisingAndListening');
  }
);

test('should be able to call #stopListeningForAdvertisements many times',
  function (t) {
    testIdempotentFunction(t, 'stopListeningForAdvertisements');
  }
);

test('should be able to call #startListeningForAdvertisements many times',
  function (t) {
    testIdempotentFunction(t, 'startListeningForAdvertisements');
  }
);

test('should be able to call #startUpdateAdvertisingAndListening many times',
  function (t) {
    testIdempotentFunction(t, 'startUpdateAdvertisingAndListening');
  }
);

test('should be able to call #stopAdvertisingAndListening many times',
  function (t) {
    testIdempotentFunction(t, 'stopAdvertisingAndListening');
  }
);

test('#start - Causing native or wifi to fail will cause a promise reject ',
  function (t) {
    ThaliMobile.start(null, {}, ThaliMobile.networkTypes.BOTH)
      .then(function () {
        t.fail('We should have failed');
      })
      .catch(function (result) {
        t.notOk(result.wifiResult, 'This should not cause wifi to fail');
        t.equal(result.nativeResult.message, 'Bad Router', 'native router ' +
          'should be bad');
      })
      .then(function () {
        t.end();
      });
  });

test('#start should fail if called twice in a row', function (t) {
  ThaliMobile.start(express.Router())
  .then(function (combinedResult) {
    verifyCombinedResultSuccess(t, combinedResult, 'first call should succeed');
    return ThaliMobile.start(express.Router());
  })
  .catch(function (error) {
    t.equal(error.message, 'Call Stop!', 'specific error should be returned');
    t.end();
  });
});

test('#stop should clear watchers and change peers', function (t) {
  var somePeerIdentifier = 'urn:uuid:' + uuid.v4();

  var connectionType =
    platform.isAndroid ?
      ThaliMobileNativeWrapper.connectionTypes.BLUETOOTH :
      ThaliMobileNativeWrapper
        .connectionTypes.MULTI_PEER_CONNECTIVITY_FRAMEWORK;

  ThaliMobile.start(express.Router(), new Buffer('foo'),
    ThaliMobile.networkTypes.NATIVE)
    .then(function () {
      return ThaliMobile.startListeningForAdvertisements();
    })
    .then(function () {
      return ThaliMobileNativeWrapper._handlePeerAvailabilityChanged({
        peerIdentifier: somePeerIdentifier,
        peerAvailable: true,
        pleaseConnect: false
      });
    })
    .then(function () {
      t.equal(Object.getOwnPropertyNames(
        ThaliMobile._peerAvailabilityWatchers[connectionType]).length, 1,
        'Watchers have one entry for our connection type');
      t.equal(Object.getOwnPropertyNames(
        ThaliMobile._peerAvailabilities[connectionType]).length, 1,
        'Peer availabilities has one entry for our connection type');
      return ThaliMobile.stop();
    })
    .then(function () {
      Object.getOwnPropertyNames(ThaliMobileNativeWrapper.connectionTypes)
        .forEach(function (connectionKey) {
          var connectionType = ThaliMobileNativeWrapper
            .connectionTypes[connectionKey];
          t.equal(Object.getOwnPropertyNames(
            ThaliMobile._peerAvailabilityWatchers[connectionType]).length,
            0,'No watchers');
          t.equal(Object.getOwnPropertyNames(
            ThaliMobile._peerAvailabilities[connectionType]).length,
            0,'No peers');
        });
      t.end();
    })
    .catch(function (err) {
      t.fail('Failed out with ' + err);
      t.end();
    });
});

test('does not emit duplicate discoveryAdvertisingStateUpdate',
  function () {
    // test is not for native transport because it fires artificial events from
    // the native layer
    return global.NETWORK_TYPE !== ThaliMobile.networkTypes.WIFI;
  },
  function (t) {
    var spy = sinon.spy();
    ThaliMobile.start(express.Router()).then(function () {
      return ThaliMobile.startListeningForAdvertisements();
    }).then(function () {
      return ThaliMobile.startUpdateAdvertisingAndListening();
    }).then(function () {
      var stateUpdateHandler = function (discoveryAdvertisingStatus) {
        spy();
        t.equals(spy.callCount, 1, 'called only once');
        t.equals(discoveryAdvertisingStatus.nonTCPDiscoveryActive, true,
          'discovery state matches');
        t.equals(discoveryAdvertisingStatus.nonTCPAdvertisingActive, true,
          'advertising state matches');
        process.nextTick(function () {
          ThaliMobile.emitter.removeListener(
            'discoveryAdvertisingStateUpdate', stateUpdateHandler
          );
          t.end();
        });
      };
      ThaliMobile.emitter.on('discoveryAdvertisingStateUpdate',
        stateUpdateHandler);
      var testStatus = {
        discoveryActive: true,
        advertisingActive: true
      };
      // Emit the same status twice.
      ThaliMobileNativeWrapper.emitter.emit(
        'discoveryAdvertisingStateUpdateNonTCP', testStatus
      );
      ThaliMobileNativeWrapper.emitter.emit(
        'discoveryAdvertisingStateUpdateNonTCP', testStatus
      );
    });
  }
);

test('does not send duplicate availability changes', function (t) {
  var nativePeer = generateLowerLevelPeers().nativePeer;
  var spy = sinon.spy(ThaliMobile.emitter, 'emit');
  emitNativePeerAvailability(nativePeer);
  process.nextTick(function () {
    t.equals(spy.callCount, 1, 'should be called once');
    emitNativePeerAvailability(nativePeer);
    process.nextTick(function () {
      t.equals(spy.callCount, 1, 'should not have been called more than once');
      ThaliMobile.emitter.emit.restore();
      t.end();
    });
  });
});

test('can get the network status', function (t) {
  ThaliMobile.getNetworkStatus()
  .then(function (networkChangedValue) {
    t.doesNotThrow(function () {
      [
        'wifi',
        'bluetooth',
        'bluetoothLowEnergy',
        'cellular'
      ]
      .forEach(function (requiredProperty) {
        validations.ensureNonNullOrEmptyString(
          networkChangedValue[requiredProperty]
        );
      });
    }, 'network status should have certain non-empty properties');
    t.end();
  });
});

test('wifi peer is marked unavailable if announcements stop',
  function () {
    return global.NETWORK_TYPE !== ThaliMobile.networkTypes.WIFI;
  },
  function (t) {
    // Store the original threshold so that it can be restored
    // at the end of the test.
    var originalThreshold = thaliConfig.TCP_PEER_UNAVAILABILITY_THRESHOLD;
    // Make the threshold a bit shorter so that the test doesn't
    // have to wait for so long.
    thaliConfig.TCP_PEER_UNAVAILABILITY_THRESHOLD =
      thaliConfig.SSDP_ADVERTISEMENT_INTERVAL * 2;
    var testPeerIdentifier = uuid.v4();
    var testServerHostAddress = randomstring.generate({
      charset: 'hex', // to get lowercase chars for the host address
      length: 8
    });
    var testServerPort = 8080;
    var testServer = new nodessdp.Server({
      location: 'http://' + testServerHostAddress + ':' + testServerPort,
      udn: thaliConfig.SSDP_NT,
      // Make the interval 10 times longer than expected
      // to make sure we determine the peer is gone while
      // waiting for the advertisement.
      adInterval: thaliConfig.SSDP_ADVERTISEMENT_INTERVAL * 10
    });
    testServer.setUSN(USN.stringify({
      peerIdentifier: testPeerIdentifier,
      generation: 0
    }));

    var spy = sinon.spy();
    var availabilityChangedHandler = function (peer) {
      if (peer.peerIdentifier !== testPeerIdentifier) {
        return;
      }

      // TODO Apply changes from #904 to tests
      spy();
      if (spy.calledOnce) {
        t.equal(peer.peerAvailable, true, 'peer should be available');
      } else if (spy.calledTwice) {
        t.equal(peer.peerAvailable, false, 'peer should become unavailable');

        ThaliMobile.emitter.removeListener('peerAvailabilityChanged',
          availabilityChangedHandler);
        testServer.stop(function () {
          thaliConfig.TCP_PEER_UNAVAILABILITY_THRESHOLD = originalThreshold;
          t.end();
        });
      }
    };
    ThaliMobile.emitter.on('peerAvailabilityChanged',
      availabilityChangedHandler);

    ThaliMobile.start(express.Router())
    .then(function () {
      return ThaliMobile.startListeningForAdvertisements();
    })
    .then(function () {
      testServer.start(function () {
        // Handler above should get called.
      });
    });
  }
);

test('native peer should be removed if no availability updates ' +
'were received during availability timeout',
  function (t) {
    var originalThreshold = thaliConfig.NON_TCP_PEER_UNAVAILABILITY_THRESHOLD;
    // Make the threshold a bit shorter so that the test doesn't
    // have to wait for so long.
    thaliConfig.NON_TCP_PEER_UNAVAILABILITY_THRESHOLD = 100;

    t.timeoutAfter(thaliConfig.NON_TCP_PEER_UNAVAILABILITY_THRESHOLD * 3);

    var nativePeer = generateLowerLevelPeers().nativePeer;
    var callCount = 0;

    var availabilityHandler = function (peerStatus) {
      if (peerStatus.peerIdentifier !== nativePeer.peerIdentifier) {
        return;
      }
      callCount++;

      switch (callCount) {
        case 1:
          t.equal(peerStatus.peerAvailable, true, 'peer is available');
          break;
        case 2:
          t.equal(peerStatus.peerAvailable, false,
            'peer is not availabel because it was too silent');
          //restore everything
          thaliConfig.NON_TCP_PEER_UNAVAILABILITY_THRESHOLD = originalThreshold;
          ThaliMobile.emitter
              .removeListener('peerAvailabilityChanged', availabilityHandler);
          t.end();
          break;
      }
    };
    ThaliMobile.emitter.on('peerAvailabilityChanged', availabilityHandler);

    ThaliMobile.start(express.Router()).then(function () {
      emitNativePeerAvailability(nativePeer);
    });
  }
);

test('peerAvailabilityChanged - peer added/removed to/from cache (native)',
  function (t) {
    var timeout = Math.min(
      thaliConfig.NON_TCP_PEER_UNAVAILABILITY_THRESHOLD / 2,
      30 * 1000
    );
    t.timeoutAfter(timeout);

    var nativePeer = generateLowerLevelPeers().nativePeer;
    var callCount = 0;
    var connectionType = getNativeConnectionType();

    var availabilityHandler = function (peerStatus) {
      if (peerStatus.peerIdentifier !== nativePeer.peerIdentifier) {
        return;
      }
      callCount++;

      var cache = ThaliMobile._getPeerAvailabilities();
      var nativePeers = cache[connectionType];

      switch (callCount) {
        case 1:
          t.equal(peerStatus.peerAvailable, true,
            'peer should be available');
          t.ok(nativePeers[nativePeer.peerIdentifier],
            'cache contains native peer');
          nativePeer.peerAvailable = false;
          nativePeer.portNumber = null;
          emitNativePeerAvailability(nativePeer);
          break;
        case 2:
          t.equal(peerStatus.peerAvailable, false,
            'peer should be unavailable');
          t.notOk(nativePeers[nativePeer.peerIdentifier],
            'peer has been removed from cache');
          setImmediate(end);
          break;
        default:
          t.fail('should not be called more than twice');
          break;
      }
    };

    ThaliMobile.emitter.on('peerAvailabilityChanged', availabilityHandler);

    // jshint latedef:false
    function end() {
      ThaliMobile.emitter
        .removeListener('peerAvailabilityChanged', availabilityHandler);
      t.end();
    }
    // jshint latedef:true

    var cache = ThaliMobile._getPeerAvailabilities();
    var nativePeers = cache[connectionType];
    t.notOk(nativePeers[nativePeer.peerIdentifier],
      'we have not added peer to the cache yet');
    emitNativePeerAvailability(nativePeer);
  }
);

test('peerAvailabilityChanged - peer added/removed to/from cache (wifi)',
  function (t) {
    t.timeoutAfter(thaliConfig.TCP_PEER_UNAVAILABILITY_THRESHOLD / 2);

    var wifiPeer = generateLowerLevelPeers().wifiPeer;
    var callCount = 0;

    var availabilityHandler = function (peerStatus) {
      if (peerStatus.peerIdentifier !== wifiPeer.peerIdentifier) {
        return;
      }
      callCount++;

      var cache = ThaliMobile._getPeerAvailabilities();
      var wifiPeers = cache[connectionTypes.TCP_NATIVE];

      switch (callCount) {
        case 1:
          t.equal(peerStatus.peerAvailable, true,
            'peer should be available');
          t.ok(wifiPeers[wifiPeer.peerIdentifier],
            'cache contains wifi peer');
          wifiPeer.peerHost = null;
          wifiPeer.portNumber = null;
          emitWifiPeerAvailability(wifiPeer);
          break;
        case 2:
          t.equal(peerStatus.peerAvailable, false,
            'peer should be unavailable');
          t.notOk(wifiPeers[wifiPeer.peerIdentifier],
            'peer has been removed from cache');
          setImmediate(end);
          break;
        default:
          t.fail('should not be called more than twice');
          break;
      }
    };

    ThaliMobile.emitter.on('peerAvailabilityChanged', availabilityHandler);

    // jshint latedef:false
    function end() {
      ThaliMobile.emitter
        .removeListener('peerAvailabilityChanged', availabilityHandler);
      t.end();
    }
    // jshint latedef:true

    var cache = ThaliMobile._getPeerAvailabilities();
    var wifiPeers = cache[connectionTypes.TCP_NATIVE];
    t.notOk(wifiPeers[wifiPeer.peerIdentifier],
      'we have not added peer to the cache yet');
    emitWifiPeerAvailability(wifiPeer);
  }
);

test('peerAvailabilityChanged - peer with the same id, conn type, host, port ' +
'and generation is ignored',
  function (t) {
    var testPeers = generateLowerLevelPeers();
    var callCount = 0;
    var discoveredPeerIds = [];

    var isTestPeer = function (peer) {
      return (
        peer.peerIdentifier !== testPeers.wifiPeer.peerIdentifier ||
        peer.peerIdentifier !== testPeers.nativePeer.peerIdentifier
      );
    };

    var availabilityHandler = function (peerStatus) {
      if (!isTestPeer(peerStatus)) {
        return;
      }
      callCount++;

      switch (callCount) {
        case 1:
          t.equal(peerStatus.peerAvailable, true, 'first peer is available');
          discoveredPeerIds.push(peerStatus.peerIdentifier);
          break;
        case 2:
          t.equal(peerStatus.peerAvailable, true, 'second peer is available');
          discoveredPeerIds.push(peerStatus.peerIdentifier);
          t.notEqual(discoveredPeerIds[0], discoveredPeerIds[1],
            'first and second peers are different');
          setImmediate(end);
          break;
        default:
          t.fail('should not be called more than twice');
          break;
      }
    };

    ThaliMobile.emitter.on('peerAvailabilityChanged', availabilityHandler);

    // jshint latedef:false
    function end() {
      ThaliMobile.emitter
        .removeListener('peerAvailabilityChanged', availabilityHandler);
      t.end();
    }
    // jshint latedef:true

    emitNativePeerAvailability(testPeers.nativePeer);
    emitWifiPeerAvailability(testPeers.wifiPeer);
    emitNativePeerAvailability(testPeers.nativePeer);
    emitWifiPeerAvailability(testPeers.wifiPeer);
  }
);

test('native available - new peer is cached',
  function (t) {
    t.timeoutAfter(50);
    var nativePeer = generateLowerLevelPeers().nativePeer;
    var connectionType = getNativeConnectionType();

    var availabilityHandler = function (peerStatus) {
      if (peerStatus.peerIdentifier === nativePeer.peerIdentifier) {
        t.equal(peerStatus.peerAvailable, true, 'peer is available');
        end();
      }
    };

    ThaliMobile.emitter.on('peerAvailabilityChanged', availabilityHandler);

    // jshint latedef:false
    function end() {
      ThaliMobile.emitter
        .removeListener('peerAvailabilityChanged', availabilityHandler);
      t.end();
    }
    // jshint latedef:true

    var cache = ThaliMobile._getPeerAvailabilities();
    var nativePeers = cache[connectionType];
    t.notOk(nativePeers[nativePeer.peerIdentifier],
      'should not be in cache at start');

    emitNativePeerAvailability(nativePeer);
  }
);

test('native available - peer with same port and different generation is ' +
'cached (BLUETOOTH)',
  function () {
    return !platform.isAndroid;
  },
  function (t) {
    var nativePeer = generateLowerLevelPeers().nativePeer;
    var callCount = 0;

    var availabilityHandler = function (peerStatus) {
      if (peerStatus.peerIdentifier !== nativePeer.peerIdentifier) {
        return;
      }
      callCount++;

      switch(callCount) {
        case 1:
          t.equal(peerStatus.peerAvailable, true, 'peer should be available');
          nativePeer.generation = 3;
          emitNativePeerAvailability(nativePeer);
          break;
        case 2:
          t.equal(peerStatus.peerAvailable, true, 'peer should be available');
          nativePeer.generation = 1;
          emitNativePeerAvailability(nativePeer);
          break;
        case 3:
          t.equal(peerStatus.peerAvailable, true, 'peer should be available');
          emitNativePeerAvailability(nativePeer);
          setImmediate(end);
          break;
        default:
          t.fail('should not be called again');
          break;
      }
    };

    ThaliMobile.emitter.on('peerAvailabilityChanged', availabilityHandler);

    // jshint latedef:false
    function end() {
      ThaliMobile.emitter
        .removeListener('peerAvailabilityChanged', availabilityHandler);
      t.end();
    }
    // jshint latedef:true

    nativePeer.generation = 2;
    emitNativePeerAvailability(nativePeer);
  }
);

test('native available - peer with the same port and generation but with ' +
'enough time for generation to wrap around is cached (BLUETOOTH)',
  function () {
    return !platform.isAndroid;
  },
  function (t) {
    var nativePeer = generateLowerLevelPeers().nativePeer;
    var callCount = 0;

    // make update window shorter because nobody wants to wait 51 seconds for
    // test to complete
    var originalUpdateWindow = thaliConfig.UPDATE_WINDOWS_FOREGROUND_MS;
    thaliConfig.UPDATE_WINDOWS_FOREGROUND_MS = 0.1;

    t.timeoutAfter(thaliConfig.UPDATE_WINDOWS_FOREGROUND_MS * 1000);

    var availabilityHandler = function (peerStatus) {
      if (peerStatus.peerIdentifier !== nativePeer.peerIdentifier) {
        return;
      }
      callCount++;

      switch(callCount) {
        case 1:
          t.equal(peerStatus.peerAvailable, true, 'peer should be available');
          setTimeout(function () {
            emitNativePeerAvailability(nativePeer);
          }, thaliConfig.UPDATE_WINDOWS_FOREGROUND_MS * 500);
          break;
        case 2:
          t.equal(peerStatus.peerAvailable, true, 'peer should be available');
          setImmediate(end);
          break;
        default:
          t.fail('should not be called again');
          break;
      }
    };

    ThaliMobile.emitter.on('peerAvailabilityChanged', availabilityHandler);

    // jshint latedef:false
    function end() {
      thaliConfig.UPDATE_WINDOWS_FOREGROUND_MS = originalUpdateWindow;
      ThaliMobile.emitter
        .removeListener('peerAvailabilityChanged', availabilityHandler);
      t.end();
    }
    // jshint latedef:true

    nativePeer.generation = 2;
    emitNativePeerAvailability(nativePeer);
  }
);

test('native available - peer with greater generation is cached (MPCF)',
  function () {
    return !platform.isIOS;
  },
  function (t) {
    var nativePeer = generateLowerLevelPeers().nativePeer;
    var callCount = 0;
    var generationIncreased = false;

    var availabilityHandler = function (peerStatus) {
      if (peerStatus.peerIdentifier !== nativePeer.peerIdentifier) {
        return;
      }
      callCount++;

      switch(callCount) {
        case 1:
          t.equal(peerStatus.peerAvailable, true, 'peer should be available');
          nativePeer.generation = 1;
          // lower generation should be ignored
          emitNativePeerAvailability(nativePeer);
          setImmediate(function () {
            nativePeer.generation = 3;
            generationIncreased = true;
            emitNativePeerAvailability(nativePeer);
          });
          break;
        case 2:
          t.equal(peerStatus.peerAvailable, true, 'peer should be available');
          if (!generationIncreased) {
            t.fail('should not be called for lower generation');
          }
          var cache = ThaliMobile._getPeerAvailabilities();
          var cachedPeer =
            cache[getNativeConnectionType()][peerStatus.peerIdentifier];
          t.equal(cachedPeer.generation, 3, 'should store correct generation');
          setImmediate(end);
          break;
        default:
          t.fail('should not be called again');
          break;
      }
    };

    ThaliMobile.emitter.on('peerAvailabilityChanged', availabilityHandler);

    // jshint latedef:false
    function end() {
      ThaliMobile.emitter
        .removeListener('peerAvailabilityChanged', availabilityHandler);
      t.end();
    }
    // jshint latedef:true

    nativePeer.generation = 2;
    emitNativePeerAvailability(nativePeer);
  }
);

test('native available - peer with same or older generation is ignored (MPCF)',
  function () {
    return !platform.isIOS;
  },
  function (t) {
    t.skip('NOT IMPLEMENTED');
    t.end();
  }
);

test('native unavailable - new peer is ignored',
  function (t) {
    t.skip('NOT IMPLEMENTED');
    t.end();
  }
);

test('native unavailable - cached peer is removed',
  function (t) {
    t.skip('NOT IMPLEMENTED');
    t.end();
  }
);

test('networkChanged - fires peerAvailabilityChanged event for wifi peers',
  function (t) {
    // Scenario:
    // 1. wifi and native layers discover peers (1 native and 1 wifi)
    //
    // Expected result: fire peerAvailabilityChanged twice with peerAvailable
    // set to true
    //
    // 2. got networkChangedNonTCP from mobileNativeWrapper with wifi: OFF
    //
    // Expected result: fire peerAvailabilityChanged with wifi peer's id and
    // peerAvailable set to false

    var testPeers = generateLowerLevelPeers();
    var callCount = 0;

    var isTestPeer = function (peer) {
      return (
        peer.peerIdentifier === testPeers.nativePeer.peerIdentifier ||
        peer.peerIdentifier === testPeers.wifiPeer.peerIdentifier
      );
    };

    function disableWifi() {
      ThaliMobileNativeWrapper.emitter.emit('networkChangedNonTCP', {
        wifi: radioState.OFF,
        bssidName: null,
        bluetoothLowEnergy: radioState.ON,
        bluetooth: radioState.ON,
        cellular: radioState.ON
      });
    }

    var availabilityHandler = function (peerStatus) {
      if (!isTestPeer(peerStatus)) {
        return;
      }
      callCount++;

      switch (callCount) {
        case 1:
          t.equals(peerStatus.peerAvailable, true,
            'first peer is expected to be available');
          emitWifiPeerAvailability(testPeers.wifiPeer);
          break;
        case 2:
          t.equals(peerStatus.peerAvailable, true,
            'second peer is expected to be available');
          disableWifi();
          break;
        case 3:
          t.equals(peerStatus.peerAvailable, false,
            'peer became unavailable');
          t.equals(peerStatus.peerIdentifier, testPeers.wifiPeer.peerIdentifier,
            'it was wifi peer');
          setImmediate(end);
          break;
        default:
          t.fail('should not be called again');
          break;
      }
    };

    ThaliMobile.emitter.on('peerAvailabilityChanged', availabilityHandler);

    // jshint latedef:false
    function end() {
      ThaliMobile.emitter
        .removeListener('peerAvailabilityChanged', availabilityHandler);
      t.end();
    }
    // jshint latedef:true

    // Add initial peers
    ThaliMobile.start(express.Router()).then(function () {
      emitNativePeerAvailability(testPeers.nativePeer);
    }).catch(end);
  }
);

test('networkChanged - fires peerAvailabilityChanged event for native peers ' +
'(BLUETOOTH)',
  function () {
    return !platform.isAndroid;
  },
  function (t) {
    // Scenario:
    // 1. wifi and native layers discover peers (1 native and 1 wifi)
    //
    // Expected result: fire peerAvailabilityChanged twice with peerAvailable
    // set to true
    //
    // 2. got networkChangedNonTCP from mobileNativeWrapper with bluetooth: OFF
    //
    // Expected result: fire peerAvailabilityChanged with native peer's id and
    // peerAvailable set to false

    var timeout = Math.min(
      thaliConfig.NON_TCP_PEER_UNAVAILABILITY_THRESHOLD / 2,
      30 * 1000
    );
    t.timeoutAfter(timeout);

    var testPeers = generateLowerLevelPeers();
    var callCount = 0;

    var isTestPeer = function (peer) {
      return (
        peer.peerIdentifier === testPeers.nativePeer.peerIdentifier ||
        peer.peerIdentifier === testPeers.wifiPeer.peerIdentifier
      );
    };

    function disableBluetooth() {
      ThaliMobileNativeWrapper.emitter.emit('networkChangedNonTCP', {
        wifi: radioState.ON,
        bssidName: null,
        bluetoothLowEnergy: radioState.OFF,
        bluetooth: radioState.OFF,
        cellular: radioState.ON
      });
    }

    var availabilityHandler = function (peerStatus) {
      if (!isTestPeer(peerStatus)) {
        return;
      }
      callCount++;

      switch (callCount) {
        case 1:
          t.equals(peerStatus.peerAvailable, true,
            'first peer is expected to be available');
          emitWifiPeerAvailability(testPeers.wifiPeer);
          break;
        case 2:
          t.equals(peerStatus.peerAvailable, true,
            'second peer is expected to be available');
          disableBluetooth();
          break;
        case 3:
          t.equals(peerStatus.peerAvailable, false,
            'peer became unavailable');
          t.equals(
            peerStatus.peerIdentifier,
            testPeers.nativePeer.peerIdentifier,
            'it was a native peer');
          setImmediate(end);
          break;
        default:
          t.fail('should not be called again');
          break;
      }
    };

    ThaliMobile.emitter.on('peerAvailabilityChanged', availabilityHandler);

    // jshint latedef:false
    function end() {
      ThaliMobile.emitter
        .removeListener('peerAvailabilityChanged', availabilityHandler);
      t.end();
    }
    // jshint latedef:true

    // Add initial peers
    ThaliMobile.start(express.Router()).then(function () {
      emitNativePeerAvailability(testPeers.nativePeer);
    });
  }
);

test('networkChanged - fires peerAvailabilityChanged event for native peers ' +
'(MPCF)',
  function () {
    return !platform.isIOS;
  },
  function (t) {
    // Scenario:
    // 1. wifi and native layers discover peers (1 native and 1 wifi)
    //
    // Expected result: fire peerAvailabilityChanged twice with peerAvailable
    // set to true
    //
    // 2. got networkChangedNonTCP from mobileNativeWrapper with
    //    bluetooth: OFF, wifi: ON
    //
    // Expected result: nothing changed
    //
    // 3. got networkChangedNonTCP from mobileNativeWrapper with
    //    bluetooth: OFF, wifi: OFF
    //
    // Expected result: fire peerAvailabilityChanged twice with peerAvailable
    // set to false

    var testPeers = generateLowerLevelPeers();
    var callCount = 0;
    var disableWifiCalled = false;

    var isTestPeer = function (peer) {
      return (
        peer.peerIdentifier === testPeers.nativePeer.peerIdentifier ||
        peer.peerIdentifier === testPeers.wifiPeer.peerIdentifier
      );
    };

    function disableBluetooth() {
      ThaliMobileNativeWrapper.emitter.emit('networkChangedNonTCP', {
        wifi: radioState.ON,
        bssidName: null,
        bluetoothLowEnergy: radioState.ON,
        bluetooth: radioState.OFF,
        cellular: radioState.ON
      });
    }

    function disableWifi() {
      disableWifiCalled = true;
      ThaliMobileNativeWrapper.emitter.emit('networkChangedNonTCP', {
        wifi: radioState.OFF,
        bssidName: null,
        bluetoothLowEnergy: radioState.ON,
        bluetooth: radioState.OFF,
        cellular: radioState.ON
      });
    }

    var availabilityHandler = function (peerStatus) {
      if (!isTestPeer(peerStatus)) {
        return;
      }
      callCount++;

      switch (callCount) {
        case 1:
          t.equals(peerStatus.peerAvailable, true,
            'first peer is expected to be available');
          emitWifiPeerAvailability(testPeers.wifiPeer);
          break;
        case 2:
          t.equals(peerStatus.peerAvailable, true,
            'second peer is expected to be available');
          disableBluetooth();
          setTimeout(function () {
            // disabling bluetooth only should not fire peerAvailabilityChanged.
            disableWifi();
          });
          break;
        case 3:
          if (!disableWifiCalled) {
            t.fail('Got peerAvailabilityChanged before wifi was disabled');
          }
          t.equals(peerStatus.peerAvailable, false, 'peer became unavailable');
          setImmediate(end);
          break;
        default:
          t.fail('should not be called again');
          break;
      }
    };

    ThaliMobile.emitter.on('peerAvailabilityChanged', availabilityHandler);

    // jshint latedef:false
    function end() {
      ThaliMobile.emitter
        .removeListener('peerAvailabilityChanged', availabilityHandler);
      t.end();
    }
    // jshint latedef:true

    // Add initial peers
    emitNativePeerAvailability(testPeers.nativePeer);
  }
);

test('multiconnect failure - new peer is ignored (MPCF)',
  function () {
    return !platform.isIOS;
  },
  function (t) {
    t.skip('NOT IMPLEMENTED');
    t.end();
  }
);

test('multiconnect failure - cached peer fires peerAvailabilityChanged (MPCF)',
  function () {
    return !platform.isIOS;
  },
  function (t) {
    t.skip('NOT IMPLEMENTED');
    t.end();
  }
);

test('newAddressPort field (TCP_NATIVE)', function (t) {
  t.timeoutAfter(thaliConfig.TCP_PEER_UNAVAILABILITY_THRESHOLD / 2);

  var wifiPeer = generateLowerLevelPeers().wifiPeer;
  var callCount = 0;

  var availabilityHandler = function (peerStatus) {
    if (peerStatus.peerIdentifier !== wifiPeer.peerIdentifier) {
      return;
    }
    callCount++;

    switch(callCount) {
      case 1:
        t.equals(peerStatus.newAddressPort, false,
          'peer discovered first time does not have new address');
        wifiPeer.generation = 20;
        emitWifiPeerAvailability(wifiPeer);
        break;
      case 2:
        t.equals(peerStatus.newAddressPort, false,
          'address has not been changed');
        wifiPeer.portNumber += 1;
        emitWifiPeerAvailability(wifiPeer);
        break;
      case 3:
        t.equals(peerStatus.newAddressPort, true,
          'new port handled correctly');
        wifiPeer.hostAddress += '1';
        emitWifiPeerAvailability(wifiPeer);
        break;
      case 4:
        t.equals(peerStatus.newAddressPort, true,
          'new host handled correctly');
        wifiPeer.hostAddress = null;
        wifiPeer.portNumber = null;
        emitWifiPeerAvailability(wifiPeer);
        break;
      case 5:
        t.equals(peerStatus.newAddressPort, null,
          'newAddressPort is null for unavailable peers');
        setImmediate(end);
        break;
      default:
        t.fail('should not be called again');
    }
  };


  ThaliMobile.emitter.on('peerAvailabilityChanged', availabilityHandler);
  // jshint latedef:false
  function end() {
    ThaliMobile.emitter
      .removeListener('peerAvailabilityChanged', availabilityHandler);
    t.end();
  }
  // jshint latedef:true

  emitWifiPeerAvailability(wifiPeer);
});

test('newAddressPort field (BLUETOOTH)',
  function () {
    return !platform.isAndroid;
  },
  function (t) {
    var timeout = Math.min(
      thaliConfig.NON_TCP_PEER_UNAVAILABILITY_THRESHOLD / 2,
      30 * 1000
    );
    t.timeoutAfter(timeout);

    var nativePeer = generateLowerLevelPeers().nativePeer;
    var callCount = 0;

    var availabilityHandler = function (peerStatus) {
      if (peerStatus.peerIdentifier !== nativePeer.peerIdentifier) {
        return;
      }
      callCount++;

      switch(callCount) {
        case 1:
          t.equals(peerStatus.newAddressPort, false,
            'peer discovered first time does not have new address');
          nativePeer.generation = 20;
          emitNativePeerAvailability(nativePeer);
          break;
        case 2:
          t.equals(peerStatus.newAddressPort, false,
            'address has not been changed');
          nativePeer.portNumber += 1;
          emitNativePeerAvailability(nativePeer);
          break;
        case 3:
          t.equals(peerStatus.newAddressPort, true,
            'new port handled correctly');
          nativePeer.peerAvailable = false;
          emitNativePeerAvailability(nativePeer);
          break;
        case 4:
          t.equals(peerStatus.newAddressPort, null,
            'newAddressPort is null for unavailable peers');
          setImmediate(end);
          break;
        default:
          t.fail('should not be called again');
      }
    };


    ThaliMobile.emitter.on('peerAvailabilityChanged', availabilityHandler);
    // jshint latedef:false
    function end() {
      ThaliMobile.emitter
        .removeListener('peerAvailabilityChanged', availabilityHandler);
      t.end();
    }
    // jshint latedef:true

    emitNativePeerAvailability(nativePeer);
  }
);

test('newAddressPort field (MPCF)',
  function () {
    return !platform.isIOS;
  },
  function (t) {
    // newAddressPort should be checked after multiConnectConnectionFailure
    t.skip('NOT IMPLEMENTED');
    t.end();
  }
);

test('newAddressPort after listenerRecreatedAfterFailure event (BLUETOOTH)',
  function () {
    return !platform.isAndroid;
  },
  function (t) {
    // Scenario:
    // 1. bluetooth peer in availability cache
    // 2. tcpServerManager fires 'listenerRecreatedAfterFailure' with the SAME
    //    port as an old one (before recreation)
    //
    // Expected result: peerAvailabilityChanged event fired with newAddressPort
    // set tot true
    t.skip('NOT IMPLEMENTED');
    t.end();
  }
);

test('#getPeerHostInfo - error when peer has not been discovered yet',
function (t) {
  var connectionType = ThaliMobileNativeWrapper.connectionTypes.TCP_NATIVE;
  ThaliMobile.getPeerHostInfo('foo', connectionType)
    .then(function () {
      t.fail('should never be called');
      t.end();
    })
    .catch(function (err) {
      t.equal(err.message, 'peer not available');
      t.end();
    });
});

function checkPeerHostInfoProperties(t, peerHostInfo, peer) {
  var expectedKeys = ['hostAddress', 'portNumber', 'suggestedTCPTimeout'];
  var actualKeys = Object.keys(peerHostInfo);
  expectedKeys.sort();
  actualKeys.sort();
  t.deepEqual(actualKeys, expectedKeys, 'contains expected properties');
}

test('#getPeerHostInfo - returns discovered cached native peer', function (t) {
  var peer = {
    peerIdentifier: 'foo',
    peerAvailable: true,
    generation: 0,
    portNumber: 9999
  };

  ThaliMobileNativeWrapper.emitter.emit(
    'nonTCPPeerAvailabilityChangedEvent',
    peer
  );

  var connectionType = platform.isIOS ?
    ThaliMobileNativeWrapper.connectionTypes.MULTI_PEER_CONNECTIVITY_FRAMEWORK :
    ThaliMobileNativeWrapper.connectionTypes.BLUETOOTH;

  ThaliMobile.getPeerHostInfo(peer.peerIdentifier, connectionType)
  .then(function (peerHostInfo) {
    checkPeerHostInfoProperties(t, peerHostInfo, peer);
    t.equal(peerHostInfo.hostAddress, '127.0.0.1', 'the same hostAddress');
    t.equal(peerHostInfo.portNumber, peer.portNumber, 'the same portNumber');
    t.end();
  }).catch(t.end);
});

test('#getPeerHostInfo - returns discovered cached wifi peer',
  function (t) {
    var peer = {
      peerIdentifier: 'foo',
      generation: 0,
      hostAddress: 'someaddress',
      portNumber: 9999
    };

    var thaliWifiInfrastructure = ThaliMobile._getThaliWifiInfrastructure();
    thaliWifiInfrastructure.emit('wifiPeerAvailabilityChanged', peer);

    var connectionType = ThaliMobileNativeWrapper.connectionTypes.TCP_NATIVE;

    ThaliMobile.getPeerHostInfo(peer.peerIdentifier, connectionType)
    .then(function (peerHostInfo) {
      checkPeerHostInfoProperties(t, peerHostInfo, peer);
      t.equal(peerHostInfo.hostAddress, peer.hostAddress,
        'the same hostAddress');
      t.equal(peerHostInfo.portNumber, peer.portNumber, 'the same portNumber');
      t.end();
    }).catch(t.end);
  }
);

test('network changes emitted correctly',
  function () {
    return global.NETWORK_TYPE !== ThaliMobile.networkTypes.WIFI;
  },
  function (t) {
    ThaliMobile.start(express.Router())
    .then(function () {
      ThaliMobile.emitter.once('networkChanged', function (networkChangedValue) {
        t.equals(networkChangedValue.wifi, 'off', 'wifi is off');
        ThaliMobile.emitter.once('networkChanged',
        function (networkChangedValue) {
          t.equals(networkChangedValue.wifi, 'on', 'wifi is on');
          t.end();
        });
        testUtils.toggleWifi(true);
      });
      testUtils.toggleWifi(false);
    });
  });

test('network changes not emitted in stopped state',
  function (t) {
  var networkChangedHandler = function () {
    t.fail('network change should not be emitted');
    ThaliMobile.emitter.removeListener('networkChanged', networkChangedHandler);
    t.end();
  };
  ThaliMobile.emitter.on('networkChanged', networkChangedHandler);
  testUtils.toggleWifi(false);
  process.nextTick(function () {
    t.ok(true, 'event was not emitted');
    ThaliMobile.emitter.removeListener('networkChanged', networkChangedHandler);
    testUtils.toggleWifi(true)
    .then(function () {
      t.end();
    });
  });
});

test('calls correct starts when network changes',
  function () {
    // works only in wifi mode because it fires non-tcp network changes
    return global.NETWORK_TYPE !== ThaliMobile.networkTypes.WIFI;
  },
  function (t) {
    var listeningSpy = null;
    var advertisingSpy = null;

    var networkChangedHandler = function (networkChangedValue) {
      if (networkChangedValue.wifi !== 'off') {
        return;
      }
      ThaliMobileNativeWrapper.emitter.removeListener('networkChangedNonTCP',
        networkChangedHandler);
      ThaliMobile.startListeningForAdvertisements()
      .then(function (combinedResult) {
        t.equals(combinedResult.wifiResult.message, 'Radio Turned Off',
                'specific error expected');
        return ThaliMobile.startUpdateAdvertisingAndListening();
      })
      .then(function (combinedResult) {
        t.equals(combinedResult.wifiResult.message, 'Radio Turned Off',
              'specific error expected');
        listeningSpy = sinon.spy(ThaliMobile,
          'startListeningForAdvertisements');
        advertisingSpy = sinon.spy(ThaliMobile,
          'startUpdateAdvertisingAndListening');
        return testUtils.toggleWifi(true);
      })
      .then(function () {
        t.equals(listeningSpy.callCount, 1,
          'startListeningForAdvertisements should have been called');
        t.equals(advertisingSpy.callCount, 1,
          'startUpdateAdvertisingAndListening should have been called');
        ThaliMobile.startListeningForAdvertisements.restore();
        ThaliMobile.startUpdateAdvertisingAndListening.restore();
        t.end();
      });
    };
    ThaliMobile.start(express.Router())
    .then(function () {
      ThaliMobileNativeWrapper.emitter.on('networkChangedNonTCP',
        networkChangedHandler);
      testUtils.toggleWifi(false);
    });
  }
);

test('We properly fire peer unavailable and then available when ' +
<<<<<<< HEAD
'connection fails', function(t) {
=======
  'connection fails',
  function () {
    // FIXME: temporarily disabled (iOS branch is not complete - issue #899)
    // (requires getPeerHostInfo implementation)
    return true;
  },
  function(t) {
>>>>>>> 9a0920b8

  // Scenario:
  // 1. We got peerAvailabilityChanged event (peerAvailable: true).
  // 2. We are trying to connect to this peer.
  // 3. Connection fails for some reason (it happens with Bluetooth)
  //
  // Expected result:
  // 1. thaliMobile gets peerAvailabilityChanged event for the same peer and
  //    peerAvailable set to false
  // 2. After peer listener is recreated in mux layer we are getting new
  //    peerAvailabilityChanged event with peerAvailable set to true
  //
  // To emulate failing non-TCP connection we fire artificial
  // peerAvailabilityChanged event with some unknown peer id.

  var somePeerIdentifier = uuid.v4();

  var callCounter = 0;
  var connectionErrorReceived = false;

  var failedConnectionHandler = function (peer) {
    t.equal(peer.peerIdentifier, somePeerIdentifier, 'Failed on right peer');
    t.equal(peer.recreated, true, 'Marked as recreated');
    connectionErrorReceived = true;
  };

  var peerAvailabilityChangedHandler = function (peer) {
    ++callCounter;
    switch(callCounter) {
      case 1: {
        t.equal(peer.peerIdentifier, somePeerIdentifier, 'peerIds match');
        t.equal(peer.peerAvailable, true, 'peer is available');
        t.equal(peer.newAddressPort, false, 'newAddressPort is false');
        ThaliMobile.getPeerHostInfo(peer.peerIdentifier, peer.connectionType)
        .then(function (peerHostInfo) {
          var socket = net.connect({
            port: peerHostInfo.portNumber,
            host: peerHostInfo.hostAddress
          });
          socket.on('connect', function () {
            t.ok(true, 'We should have connected');
            // We are connected to the peer listener
            // At this point mux layer is going to call Mobile('connect') and
            // fail
          });
        });
        return;
      }
      case 2: {
        t.equal(peer.peerIdentifier, somePeerIdentifier, 'still same peer IDs');
        t.equal(peer.peerAvailable, false, 'peer should not be available');
        return;
      }
      case 3: {
        t.equal(peer.peerIdentifier, somePeerIdentifier, 'peerIds match again');
        t.equal(peer.peerAvailable, true, 'peer is available again');
        t.equal(peer.newAddressPort, false, 'newAddressPort is false');
        t.ok(connectionErrorReceived, 'We got the error we expected');
        return cleanUp();
      }
    }
  };

  var cleanUpCalled = false;
  function cleanUp() {
    if (cleanUpCalled) {
      return;
    }
    cleanUpCalled = true;
    ThaliMobileNativeWrapper.emitter.removeListener('failedNativeConnection',
      failedConnectionHandler);
    ThaliMobileNativeWrapper.emitter.removeListener(
      'peerAvailabilityChanged', peerAvailabilityChangedHandler);
    t.end();
  }

  ThaliMobileNativeWrapper.emitter.on('failedNativeConnection',
    failedConnectionHandler);

  ThaliMobile.emitter.on('peerAvailabilityChanged',
    peerAvailabilityChangedHandler);

  ThaliMobile.start(express.Router(), new Buffer('foo'),
    ThaliMobile.networkTypes.NATIVE)
    .then(function () {
      return ThaliMobile.startListeningForAdvertisements();
    })
    .then(function () {
      return ThaliMobileNativeWrapper._handlePeerAvailabilityChanged({
        peerIdentifier: somePeerIdentifier,
        generation: 0,
        peerAvailable: true
      });
    })
    .catch(function (err) {
      t.fail(err);
      return cleanUp();
    });
});

test('If a peer is not available (and hence is not in the thaliMobile cache)' +
  ' but we already started trying to connect make sure recreate does not ' +
  'happen',
  function () {
    return !platform.isAndroid ||
      global.NETWORK_TYPE !== ThaliMobile.networkTypes.NATIVE;
  },
  function (t) {
    var somePeerIdentifier = uuid.v4();

    var peerAvailabilityChangedHandler = function (peer) {
      t.fail('We should not have gotten a peer ' + JSON.stringify(peer));
      return cleanUp();
    };

    var connectionErrorReceived = false;
    var failedConnectionHandler = function (peer) {
      t.equal(peer.peerIdentifier, somePeerIdentifier, 'Failed on right peer');
      connectionErrorReceived = true;
    };

    var cleanUpCalled = false;
    function cleanUp() {
      if (cleanUpCalled) {
        return;
      }
      cleanUpCalled = true;
      ThaliMobile.emitter.removeListener('peerAvailabilityChanged',
        peerAvailabilityChangedHandler);
      ThaliMobileNativeWrapper.emitter.removeListener('failedNativeConnection',
        failedConnectionHandler);
      t.end();
    }

    ThaliMobile.emitter.on('peerAvailabilityChanged',
      peerAvailabilityChangedHandler);

    ThaliMobileNativeWrapper.emitter.on('failedNativeConnection',
      failedConnectionHandler);

    var originalListener = ThaliMobileNativeWrapper.terminateListener;
    ThaliMobileNativeWrapper.terminateListener = function(peerIdentifier) {
      t.equal(peerIdentifier, somePeerIdentifier, 'Peer still matches');
      t.ok(connectionErrorReceived, 'We got the connection error');
      ThaliMobileNativeWrapper.terminateListener = originalListener;
      cleanUp();
      return Promise.resolve();
    };

    ThaliMobile.start(
      express.Router(),
      new Buffer('foo'),
      ThaliMobile.networkTypes.NATIVE
    )
    .then(function () {
      return ThaliMobile.startListeningForAdvertisements();
    })
    .then(function () {
      // This creates a listener for our bogus peer but without ever firing
      // a nonTCPPeerAvailabilityChanged event that would put this peer into
      // thaliMobile's cache.
      return ThaliMobileNativeWrapper._getServersManager().
        createPeerListener(somePeerIdentifier, false);
    })
    .then(function (port) {
      var socket = net.createConnection(port, '127.0.0.1');
      socket.on('connect', function () {
        t.ok(true, 'We should have connected');
      });
    })
    .catch(function (err) {
      t.fail(err);
      ThaliMobileNativeWrapper.terminateListener = originalListener;
      cleanUp();
    });
  }
);


if (!tape.coordinated) {
  return;
}

var pskIdentity = 'I am me!';
var pskKey = new Buffer('I am a reasonable long string');

var pskIdToSecret = function (id) {
  return id === pskIdentity ? pskKey : null;
};

var setupDiscoveryAndFindPeers = function (t, router, callback) {
  var availabilityHandler = function (peer) {
    if (peer.hostAddress === null || peer.portNumber === null) {
      return;
    }
    callback(peer, function () {
      ThaliMobile.emitter.removeListener(
        'peerAvailabilityChanged',
        availabilityHandler
      );
      // On purpose not stopping anything within the test
      // because another device might still be running the test
      // and waiting for advertisements. The stop happens in the
      // test teardown phase.
      t.end();
    });
  };
  ThaliMobile.emitter.on('peerAvailabilityChanged', availabilityHandler);

  ThaliMobile.start(router, pskIdToSecret)
  .then(function (combinedResult) {
    verifyCombinedResultSuccess(t, combinedResult);
    return ThaliMobile.startUpdateAdvertisingAndListening();
  })
  .then(function (combinedResult) {
    verifyCombinedResultSuccess(t, combinedResult);
    return ThaliMobile.startListeningForAdvertisements();
  })
  .then(function (combinedResult) {
    verifyCombinedResultSuccess(t, combinedResult);
  });
};

test('peer should be found once after listening and discovery started',
function () {
  return global.NETWORK_TYPE !== ThaliMobile.networkTypes.WIFI;
},
function (t) {
  var spy = sinon.spy();
  var availabilityChangedHandler = function (peer) {
    // Only count changes that mark peer becoming available.
    if (peer.hostAddress !== null && peer.portNumber !== null) {
      spy();
    }
  };
  var peerFound = false;
  ThaliMobile.emitter.on('peerAvailabilityChanged',
    availabilityChangedHandler);
  setupDiscoveryAndFindPeers(t, express.Router(), function (peerStatus, done) {
    if (peerFound) {
      return;
    }
    peerFound = true;
    t.equal(peerStatus.peerAvailable, true, 'peer is available');

    // The timeout is the unavailability threshold plus a bit extra
    // so that our test verifies the peer is not marked unavailable
    // too soon. The reason the peer should not be marked unavailable
    // is that we advertise over SSDP every 500 milliseconds so the
    // unavailability threshold should never be met when all works
    // normally.
    var timeout = thaliConfig.TCP_PEER_UNAVAILABILITY_THRESHOLD + 500;
    setTimeout(function () {
      ThaliMobile.emitter.removeListener('peerAvailabilityChanged',
        availabilityChangedHandler);
      // The maximum amount is the participants count minues ourseld times 2,
      // because the same participant may be reached via Wifi and non-TCP.
      var maxAvailabilityChanges = (t.participants.length - 1) * 2;
      t.ok(spy.callCount <= maxAvailabilityChanges,
        'must not receive too many peer availabilities');
      done();
    }, timeout);
  });
});

var participantState = {
  running: 'running',
  notRunning: 'notRunning',
  finished: 'finished'
};

<<<<<<< HEAD
test('can get data from all participants',
  function () {
    return global.NETWORK_TYPE === ThaliMobile.networkTypes.WIFI;
  },
  function (t) {
    var uuidPath = '/uuid';
    var router = express.Router();
    // Register a handler that returns the UUID of this
    // test instance to an HTTP GET request.
    router.get(uuidPath, function (req, res) {
      res.send(tape.uuid);
    });
=======
test('can get data from all participants', function () {
  // FIXME: temporarily disabled (iOS branch is not complete - issue #899)
  return true || global.NETWORK_TYPE === ThaliMobile.networkTypes.WIFI;
}, function (t) {
  var uuidPath = '/uuid';
  var router = express.Router();
  // Register a handler that returns the UUID of this
  // test instance to an HTTP GET request.
  router.get(uuidPath, function (req, res) {
    res.send(tape.uuid);
  });
>>>>>>> 9a0920b8

    var remainingParticipants = {};
    t.participants.forEach(function (participant) {
      if (participant.uuid === tape.uuid) {
        return;
      }
      remainingParticipants[participant.uuid] = participantState.notRunning;
    });
    setupDiscoveryAndFindPeers(t, router, function (peer, done) {
      // Try to get data only from non-TCP peers so that the test
      // works the same way on desktop on CI where Wifi is blocked
      // between peers.
      if (peer.connectionType ===
          ThaliMobileNativeWrapper.connectionTypes.TCP_NATIVE) {
        return;
      }
      ThaliMobile.getPeerHostInfo(peer.peerIdentifier, peer.connectionType)
      .then(function (peerHostInfo) {
        return testUtils.get(
          peerHostInfo.hostAddress, peerHostInfo.portNumber,
          uuidPath, pskIdentity, pskKey
        );
      })
      .then(function (responseBody) {
      if (remainingParticipants[responseBody] !== participantState.notRunning) {
        return Promise.resolve(true);
      }
      remainingParticipants[responseBody] = participantState.finished;
      var areWeDone = Object.getOwnPropertyNames(remainingParticipants)
        .every(
          function (participant) {
            return remainingParticipants[participant] ===
              participantState.finished;
          });
      if (areWeDone) {
          t.ok(true, 'received all uuids');
          done();
        }
      })
      .catch(function (error) {
        t.fail(error);
        done();
      });
    });
  }
);

// Taken from https://developer.mozilla.org/en-US/docs/Web/JavaScript/Reference/Global_Objects/Math/random
// This is not cryptographically secure and for our purposes it doesn't matter
function getRandomInt(min, max) {
  min = Math.ceil(min);
  max = Math.floor(max);
  return Math.floor(Math.random() * (max - min)) + min;
}

function twoSerialRequests(t, hostAddress, portNumber, echoPath, pskIdentity,
                       pskKey) {
  var randomMessageLength = getRandomInt(4000, 10000);
  var randomString = randomstring.generate(randomMessageLength);
  return testUtils.put(hostAddress, portNumber, echoPath,
    pskIdentity, pskKey, randomString)
    .then(function (responseBody) {
      t.equal(responseBody, randomString, 'Strings must match');
      randomMessageLength = getRandomInt(4000, 10000);
      randomString = randomstring.generate(randomMessageLength);
      return testUtils.put(hostAddress, portNumber, echoPath, pskIdentity,
        pskKey, randomString);
    })
    .then(function (responseBody) {
      t.equal(responseBody, randomString, 'Second strings must match');
      return null;
    });
}

function numberOfParallelRequests(t, hostAddress, portNumber, echoPath,
  pskIdentity, pskKey) {
  var numberOfConnections = getRandomInt(2, 10);
  logger.debug('Number of connections for hostAddress ' + hostAddress +
    ', portNumber ' + portNumber + ', is ' + numberOfConnections);
  var promises = [];
  for(var i = 0; i < numberOfConnections; ++i) {
    promises.push(twoSerialRequests(t, hostAddress, portNumber, echoPath,
      pskIdentity, pskKey));
  }
  return Promise.all(promises);
}

var uuidPath = '/uuid';
var echoPath = '/echo';

function setUpRouter() {
  var router = express.Router();
  // Register a handler that returns the UUID of this
  // test instance to an HTTP GET request.
  router.get(uuidPath, function (req, res) {
    res.send(tape.uuid);

    res.on('error', function (err) {
      logger.error('Received error on sending GET response ' + err);
    });

    res.on('close', function() {
      logger.error('GET request connection was closed');
    });
  });

  router.put(echoPath, function (req, res) {
    logger.debug('Got a put request');
    var requestBody = [];
    req.on('data', function (chunk) {
      requestBody.push(chunk);
    });
    req.on('end', function () {
      var body = Buffer.concat(requestBody).toString();
      res.end(body);
    });
    req.on('error', function (err) {
      logger.error('Received error on incoming server request, PUT - ' + err);
    });

    res.on('close', function () {
      logger.error('TCP/IP connection for server was terminated before we ' +
        'could send a response');
    });
    res.on('finish', function () {
      logger.debug('Completed sending response to OS');
    });
  });

  return router;
}

test('test for data corruption', function () {
  // We don't have platform properly set up on desktop to emulate Android or
  // iOS. Those fixes are in the iOS branch. So until they make it to master
  // we just check for Wifi. If it is wifi then we don't run. If it isn't wifi
  // then we must be Android because iOS native doesn't work in master.
  //
  // FIXME: temporarily disabled (iOS branch is not complete - issue #899)
  return true || global.NETWORK_TYPE === ThaliMobile.networkTypes.WIFI;
},
function (t) {
  var router = setUpRouter();
  var participantsState = {};
  var peerIDToUUIDMap = {};
  var areWeDone = false;
  var promiseQueue = new PromiseQueue();
  t.participants.forEach(function (participant) {
    if (participant.uuid === tape.uuid) {
      return;
    }
    participantsState[participant.uuid] = participantState.notRunning;
  });
  setupDiscoveryAndFindPeers(t, router, function (peer, done) {
    // Try to get data only from non-TCP peers so that the test
    // works the same way on desktop on CI where Wifi is blocked
    // between peers.
    if (peer.connectionType ===
      ThaliMobileNativeWrapper.connectionTypes.TCP_NATIVE) {
      return;
    }
    if (peerIDToUUIDMap[peer.peerIdentifier] &&
        participantsState[peerIDToUUIDMap[peer.peerIdentifier] ===
          participantState.finished]) {
      return;
    }
    promiseQueue.enqueue(function (resolve) {
      if (areWeDone) {
        return resolve(null);
      }

      logger.debug('Found peer - ' + JSON.stringify(peer));

      var uuid = null;
      testUtils.get(
        peer.hostAddress, peer.portNumber,
        uuidPath, pskIdentity, pskKey
      )
      .then(function (responseBody) {
        uuid = responseBody;
        peerIDToUUIDMap[peer.peerIdentifier] = uuid;
        logger.debug('Got uuid back from GET - ' + uuid);
        if (participantsState[uuid] !== participantState.notRunning) {
          logger.debug('Participant is already done - ' + uuid);
          return false;
        } else {
          logger.debug('Participants state is ' + participantsState[uuid]);
        }

        participantsState[uuid] = participantState.running;

        return numberOfParallelRequests(t, peer.hostAddress, peer.portNumber,
          echoPath, pskIdentity, pskKey)
        .then(function () {
          logger.debug('Got back from parallel requests - ' + uuid);
          participantsState[uuid] = participantState.finished;
          areWeDone = Object.getOwnPropertyNames(participantsState)
            .every(
              function (participant) {
                return participantsState[participant] ===
                  participantState.finished;
              });
          if (areWeDone) {
            t.ok(true, 'received all uuids');
            done();
          }
          return false;
        });
      })
      .catch(function (error) {
        logger.debug('Got an error on HTTP requests: ' + error);
        return true;
      })
      .then(function (isError) {
        if (areWeDone) {
          return resolve(null);
        }
        ThaliMobileNativeWrapper._getServersManager()
          .terminateOutgoingConnection(peer.peerIdentifier, peer.portNumber);
        // We have to give Android enough time to notice the killed connection
        // and recycle everything
        setTimeout(function () {
          if (isError) {
            participantsState[uuid] = participantState.notRunning;
          }
          return resolve(null);
        }, 1000);
      });
    });
  });
});<|MERGE_RESOLUTION|>--- conflicted
+++ resolved
@@ -1409,17 +1409,7 @@
 );
 
 test('We properly fire peer unavailable and then available when ' +
-<<<<<<< HEAD
 'connection fails', function(t) {
-=======
-  'connection fails',
-  function () {
-    // FIXME: temporarily disabled (iOS branch is not complete - issue #899)
-    // (requires getPeerHostInfo implementation)
-    return true;
-  },
-  function(t) {
->>>>>>> 9a0920b8
 
   // Scenario:
   // 1. We got peerAvailabilityChanged event (peerAvailable: true).
@@ -1691,7 +1681,6 @@
   finished: 'finished'
 };
 
-<<<<<<< HEAD
 test('can get data from all participants',
   function () {
     return global.NETWORK_TYPE === ThaliMobile.networkTypes.WIFI;
@@ -1704,19 +1693,6 @@
     router.get(uuidPath, function (req, res) {
       res.send(tape.uuid);
     });
-=======
-test('can get data from all participants', function () {
-  // FIXME: temporarily disabled (iOS branch is not complete - issue #899)
-  return true || global.NETWORK_TYPE === ThaliMobile.networkTypes.WIFI;
-}, function (t) {
-  var uuidPath = '/uuid';
-  var router = express.Router();
-  // Register a handler that returns the UUID of this
-  // test instance to an HTTP GET request.
-  router.get(uuidPath, function (req, res) {
-    res.send(tape.uuid);
-  });
->>>>>>> 9a0920b8
 
     var remainingParticipants = {};
     t.participants.forEach(function (participant) {
