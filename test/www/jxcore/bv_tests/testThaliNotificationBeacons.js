--- conflicted
+++ resolved
@@ -1,21 +1,10 @@
 'use strict';
 
 var tape = require('../lib/thali-tape');
-<<<<<<< HEAD
-var NotificationBeacons =
+var notificationBeacons =
   require('thali/NextGeneration/notification/thaliNotificationBeacons');
 var crypto = require('crypto');
-var Long = require('long');
-
-// Constants
-var SECP256K1 = 'secp256k1';
-var ONE_DAY = 86400000;
-=======
-var notificationBeacons =
-  require('thali/NextGeneration/thaliNotificationBeacons');
-var crypto = require('crypto');
 var long = require('long');
->>>>>>> 6e5b20ed
 
 var test = tape({
   setup: function (t) {
@@ -363,13 +352,8 @@
   var localDevice = crypto.createECDH(notificationBeacons.SECP256K1);
   var localDeviceKey = localDevice.generateKeys();
   var localDeviceKeyHash =
-<<<<<<< HEAD
-    NotificationBeacons.createPublicKeyHash(localDeviceKey);
-  var expiration = Date.now() + 9000;
-=======
     notificationBeacons.createPublicKeyHash(localDeviceKey);
   var expiration = 9000;
->>>>>>> 6e5b20ed
 
   var device1 = crypto.createECDH(notificationBeacons.SECP256K1);
   var device1Key = device1.generateKeys();
