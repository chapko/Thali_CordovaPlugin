--- conflicted
+++ resolved
@@ -469,7 +469,6 @@
 
 test('peer changes handled from a queue',
   function () {
-<<<<<<< HEAD
     return platform.isMobile;
   }, function (t) {
   thaliMobileNativeWrapper.start(express.Router())
@@ -490,50 +489,28 @@
       var endTest = function () {
         thaliMobileNativeWrapper.emitter.removeListener(
           'nonTCPPeerAvailabilityChangedEvent',
-=======
-    return platform._isRealMobile;
-  },
-  function (t) {
-    thaliMobileNativeWrapper.start(express.Router())
-      .then(function () {
-        var peerAvailabilityHandler;
-        var peerCount = 10;
-        var getDummyPeers = function (peerAvailable) {
-          var dummyPeers = [];
-          for (var i = 1; i <= peerCount; i++) {
-            dummyPeers.push({
-              peerIdentifier: i + '',
-              peerAvailable: peerAvailable
-            });
-          }
-          return dummyPeers;
-        };
-        var endTest = function () {
-          thaliMobileNativeWrapper.emitter.removeListener(
-            'nonTCPPeerAvailabilityChangedEvent',
-            peerAvailabilityHandler);
-          Mobile.firePeerAvailabilityChanged(getDummyPeers(false));
-          t.end();
-        };
-        var previousPeerNumber = 0;
-        peerAvailabilityHandler = function (peer) {
-          var peerNumber = parseInt(peer.peerIdentifier);
-          if (peerNumber - 1 !== previousPeerNumber) {
-            t.fail('peers should be handled in order');
-            endTest();
-          }
-          previousPeerNumber = peerNumber;
-          if (peerNumber === peerCount) {
-            t.ok(true, 'peers were handled in the right order');
-            endTest();
-          }
-        };
-        thaliMobileNativeWrapper.emitter.on('nonTCPPeerAvailabilityChangedEvent',
->>>>>>> c2441a72
           peerAvailabilityHandler);
-        Mobile.firePeerAvailabilityChanged(getDummyPeers(true));
-      });
-  });
+        Mobile.firePeerAvailabilityChanged(getDummyPeers(false));
+        t.end();
+      };
+      var previousPeerNumber = 0;
+      peerAvailabilityHandler = function (peer) {
+        var peerNumber = parseInt(peer.peerIdentifier);
+        if (peerNumber - 1 !== previousPeerNumber) {
+          t.fail('peers should be handled in order');
+          endTest();
+        }
+        previousPeerNumber = peerNumber;
+        if (peerNumber === peerCount) {
+          t.ok(true, 'peers were handled in the right order');
+          endTest();
+        }
+      };
+      thaliMobileNativeWrapper.emitter.on('nonTCPPeerAvailabilityChangedEvent',
+        peerAvailabilityHandler);
+      Mobile.firePeerAvailabilityChanged(getDummyPeers(true));
+    });
+});
 
 test('relaying discoveryAdvertisingStateUpdateNonTCP',
   function() {
