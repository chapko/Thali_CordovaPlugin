'use strict';

var express = require('express');
<<<<<<< HEAD
var request = require('request');
//var net = require('net');
=======
var http = require('http');
var net = require('net');
var Promise = require('lie');
var sinon = require('sinon');
>>>>>>> 87361bd4

if (typeof Mobile === 'undefined') {
  return;
}

var thaliMobileNativeWrapper = require('thali/NextGeneration/thaliMobileNativeWrapper');
var validations = require('thali/validations');
var tape = require('../lib/thali-tape');

var test = tape({
  setup: function (t) {
    // Make sure right handlers are registered in case
    // some other test has overwritten them.
    thaliMobileNativeWrapper._registerToNative();
    t.end();
  },
  teardown: function (t) {
    thaliMobileNativeWrapper.stop()
    .then(function () {
      t.end();
    })
    .catch(function (err) {
      t.fail('teardown failed with ' + JSON.stringify(err));
      t.end();
    });
  }
});

var testIdempotentFunction = function (t, functionName) {
  thaliMobileNativeWrapper.start(express.Router())
  .then(function () {
    return thaliMobileNativeWrapper[functionName]();
  })
  .then(function (error) {
    t.notOk(error, 'no errors');
    return thaliMobileNativeWrapper[functionName]();
  })
  .then(function (error) {
    t.notOk(error, 'still no errors');
    t.end();
  })
  .catch(function (error) {
    t.fail('testIdempotentFunction failed with ' + JSON.stringify(error));
    t.end();
  });
};

var testFunctionBeforeStart = function (t, functionName) {
  thaliMobileNativeWrapper[functionName]()
  .then(function () {
    t.fail('call should not succeed');
    t.end();
  })
  .catch(function (error) {
    t.equal(error.message, 'Call Start!', 'specific error should be returned');
    t.end();
  });
};

test('#startListeningForAdvertisements should fail if start not called',
  function (t) {
    testFunctionBeforeStart(t, 'startListeningForAdvertisements');
  }
);

test('#startUpdateAdvertisingAndListening should fail if start not called',
  function (t) {
    testFunctionBeforeStart(t, 'startUpdateAdvertisingAndListening');
  }
);

test('should be able to call #stopListeningForAdvertisements many times',
  function (t) {
    testIdempotentFunction(t, 'stopListeningForAdvertisements');
  }
);

test('should be able to call #startListeningForAdvertisements many times',
  function (t) {
    testIdempotentFunction(t, 'startListeningForAdvertisements');
  }
);

test('should be able to call #startUpdateAdvertisingAndListening many times',
  function (t) {
    testIdempotentFunction(t, 'startUpdateAdvertisingAndListening');
  }
);

test('should be able to call #stopAdvertisingAndListening many times',
  function (t) {
    testIdempotentFunction(t, 'stopAdvertisingAndListening');
  }
);

test('can get the network status before starting', function (t) {
  thaliMobileNativeWrapper.getNonTCPNetworkStatus()
  .then(function (networkChangedValue) {
    t.doesNotThrow(function () {
      var requiredProperties = [
        'wifi',
        'bluetooth',
        'bluetoothLowEnergy',
        'cellular'
      ];
      requiredProperties.forEach(function (requiredProperty) {
        validations.ensureNonNullOrEmptyString(
          networkChangedValue[requiredProperty]
        );
      });
    }, 'network status should have certain non-empty properties');
    t.end();
  });
});

test('error returned with bad router', function (t) {
  thaliMobileNativeWrapper.start('bad router')
  .then(function () {
    t.fail('should not succeed');
    t.end();
  })
  .catch(function (error) {
    t.equals(error.message, 'Bad Router', 'specific error expected');
    t.end();
  });
});

<<<<<<< HEAD
function trivialEndToEndTest(t, needManualNotify) {
=======
function trivialEndToEndTest(t, needManualNotify, callback) {
>>>>>>> 87361bd4
  var testPath = '/test';
  var testData = 'foobar';
  var router = express.Router();
  router.get(testPath, function (req, res) {
    res.send(testData);
  });

  var peerAvailabilityHandler = function (peer) {
    t.ok(true, 'found a peer! ' + JSON.stringify(peer));
    thaliMobileNativeWrapper.emitter.removeListener(
      'nonTCPPeerAvailabilityChangedEvent',
      peerAvailabilityHandler
    );

<<<<<<< HEAD
    var requestUri = 'http://127.0.0.1:' + peer.portNumber + testPath;
    request(
      {
        uri: requestUri,
        timeout: 10 * 1000 * 1000
      }, function (error, response, body) {
        if (error) {
          t.fail(error, 'GET request failed');
          return t.end();
        }

        t.equal(response.statusCode, 200, 'Server should return 200');
        t.equal(body, testData, 'Response body should match testData');
        t.end();
      });
=======
    var request = http.request({
      hostname: '127.0.0.1',
      port: peer.portNumber,
      path: testPath,
      agent: false
    }, function (response) {
      t.equal(response.statusCode, 200, 'server should return 200');
      var responseBody = '';
      response.on('data', function (data) {
        responseBody += data;
      });
      response.on('end', function () {
        t.equal(responseBody, testData, 'response body should match testData');
        callback && callback() || t.end();
      });
      response.resume();
    });
    request.on('error', function (error) {
      t.fail(error);
      callback && callback() || t.end();
    });
    // Wait for 15 seconds since the request can take a while
    // in mobile environment over a non-TCP transport.
    request.setTimeout(15 * 1000 * 1000);
    request.end();
>>>>>>> 87361bd4
  };

  thaliMobileNativeWrapper.emitter.on('nonTCPPeerAvailabilityChangedEvent',
    peerAvailabilityHandler);

  thaliMobileNativeWrapper.start(router)
    .then(function () {
      return thaliMobileNativeWrapper.startListeningForAdvertisements();
    })
    .then(function () {
      return thaliMobileNativeWrapper.startUpdateAdvertisingAndListening();
    })
    .then(function () {
      if (needManualNotify) {
        Mobile.wifiPeerAvailabilityChanged('foo');
      }
    });
}
<<<<<<< HEAD
/*
var connectionTester = function (port, callback) {
  var connection = net.createConnection(port, function () {
    connection.destroy();
    callback(true);
  });
  connection.on('error', function () {
    connection.destroy();
    callback(false);
=======

var connectionTester = function (port, callback) {
  var returned = false;
  var connection = net.createConnection(port, function () {
    connection.destroy();
    if (!returned) {
      returned = true;
      callback(true);
    }
  });
  connection.on('error', function () {
    connection.destroy();
    if (!returned) {
      returned = true;
      callback(false);
    }
>>>>>>> 87361bd4
  });
};

test('all services are stopped when we call stop', function (t) {
<<<<<<< HEAD
=======
  var stopped = false;
  var serversManagerLocalPort = 0;
  var routerServerPort = 0;
>>>>>>> 87361bd4
  var stopAndCheck = function () {
    var discoveryStopped = false;
    var advertisingStopped = false;
    var stateChangeHandler = function (state) {
      discoveryStopped = !state.discoveryActive;
      advertisingStopped = !state.advertisingActive;
      if (discoveryStopped && advertisingStopped) {
        thaliMobileNativeWrapper.emitter.removeListener(
          'discoveryAdvertisingStateUpdateNonTCP',
          stateChangeHandler
        );
<<<<<<< HEAD
        connectionTester(
          thaliMobileNativeWrapper._getServersManagerLocalPort(),
          function (success) {
            t.equals(success, false,
              'connection to servers manager should fail after stopping');
            connectionTester(
              thaliMobileNativeWrapper._getRouterServerPort(),
              function () {
                t.equals(success, false,
                  'connection to router server should fail after stopping');
                t.end();
              }
            );
          }
        );
=======
        var doConnectTest = function () {
          // It is possible that the state changes
          // are emitted before the stop call has been
          // completed so don't proceed with the checks
          // until the stop has been done.
          if (stopped === false) {
            setImmediate(doConnectTest);
            return;
          }
          connectionTester(
            serversManagerLocalPort,
            function (success) {
              t.equals(success, false,
                'connection to servers manager should fail after stopping');
              connectionTester(
                routerServerPort,
                function () {
                  t.equals(success, false,
                    'connection to router server should fail after stopping');
                  t.end();
                }
              );
            }
          );
        };
        doConnectTest();
>>>>>>> 87361bd4
      }
    };
    thaliMobileNativeWrapper.emitter.on(
      'discoveryAdvertisingStateUpdateNonTCP',
      stateChangeHandler
    );
    thaliMobileNativeWrapper.stop()
    .then(function () {
      t.equals(thaliMobileNativeWrapper._isStarted(), false,
        'is stopped after calling stop');
<<<<<<< HEAD
=======
      stopped = true;
>>>>>>> 87361bd4
      // stateChangeHandler above should get called
    });
  };
  thaliMobileNativeWrapper.start(express.Router())
  .then(function () {
    return thaliMobileNativeWrapper.startListeningForAdvertisements();
  })
  .then(function () {
    return thaliMobileNativeWrapper.startUpdateAdvertisingAndListening();
  })
  .then(function () {
<<<<<<< HEAD
    connectionTester(
      thaliMobileNativeWrapper._getServersManagerLocalPort(),
=======
    serversManagerLocalPort =
      thaliMobileNativeWrapper._getServersManagerLocalPort();
    routerServerPort =
      thaliMobileNativeWrapper._getRouterServerPort();
    connectionTester(
      serversManagerLocalPort,
>>>>>>> 87361bd4
      function (success) {
        t.equals(success, true,
          'connection to servers manager should succeed after starting');
        connectionTester(
<<<<<<< HEAD
          thaliMobileNativeWrapper._getRouterServerPort(),
=======
          routerServerPort,
>>>>>>> 87361bd4
          function () {
            t.equals(success, true,
              'connection to router server should succeed after starting');
            stopAndCheck();
          }
        );
      }
    );
  });
});
<<<<<<< HEAD
*/
=======

var verifyCallWithArguments = function (t, callName, parameters) {
  var mockServersManager = {};
  var spy = sinon.spy();
  mockServersManager[callName] = function () {
    spy.apply(this, arguments);
    return Promise.resolve();
  };
  var oldServersManager = thaliMobileNativeWrapper._getServersManager();
  thaliMobileNativeWrapper._setServersManager(mockServersManager);
  thaliMobileNativeWrapper[callName].apply(this, parameters)
  .then(function () {
    t.equals(
      JSON.stringify(parameters),
      JSON.stringify(spy.args[0]),
      'called with right arguments'
    );
    thaliMobileNativeWrapper._setServersManager(oldServersManager);
    t.end();
  });
};

test('make sure terminateConnection is properly hooked up', function (t) {
  verifyCallWithArguments(t, 'terminateConnection', ['connection-id']);
});

test('make sure terminateListener is properly hooked up', function (t) {
  verifyCallWithArguments(t, 'terminateListener', ['peer-id', 8080]);
});

test('make sure we actually call kill connections properly', function (t) {
  thaliMobileNativeWrapper.killConnections()
  .then(function () {
    if (jxcore.utils.OSInfo().isAndroid) {
      t.fail('should not succeed on Android');
      t.end();
    } else {
      // TODO: Do right checks on iOS.
      // Also implement the right behavior in the Wifi-based mock.
      t.ok(true, 'IMPLEMENT ME!!!!!!');
      t.end();
    }
  })
  .catch(function (error) {
    if (jxcore.utils.OSInfo().isAndroid) {
      t.equals(error.message, 'Not Supported', 'specific error expected');
      t.end();
    } else {
      t.fail('should not fail on iOS');
      t.end();
    }
  });
});

test('thaliMobileNativeWrapper is stopped when routerPortConnectionFailed ' +
  'is received',
  function (t) {
    thaliMobileNativeWrapper.start(express.Router())
    .then(function () {
      var routerServerPort = thaliMobileNativeWrapper._getRouterServerPort();
      var errorDescription = 'Dummy Error';
      thaliMobileNativeWrapper.emitter.once(
        'incomingConnectionToPortNumberFailed',
        function (routerFailureReason) {
          t.equals(
            routerFailureReason.reason,
            thaliMobileNativeWrapper.routerFailureReason.APP_LISTENER,
            'failure reason is as expected'
          );
          t.equals(
            routerFailureReason.errors[0].message,
            errorDescription,
            'error description is as expected'
          );
          t.equals(thaliMobileNativeWrapper._isStarted(), false,
            'must be stopped');
          t.end();
        }
      );
      thaliMobileNativeWrapper._getServersManager().emit(
        'routerPortConnectionFailed',
        {
          routerPort: routerServerPort,
          error: new Error(errorDescription)
        }
      );
    });
  }
);

test('We repeat failedConnection event when we get it from ' +
  'thaliTcpServersManager',
  function (t) {
    thaliMobileNativeWrapper.start(express.Router())
    .then(function () {
      var peerIdentifier = 'some-identifier';
      var errorDescription = 'Dummy Error';
      thaliMobileNativeWrapper.emitter.once(
        'failedConnection',
        function (failedConnection) {
          t.equals(failedConnection.peerIdentifier, peerIdentifier,
            'peerIdentifier matches');
          t.equals(failedConnection.error.message, errorDescription,
            'error description matches');
          t.end();
        }
      );
      thaliMobileNativeWrapper._getServersManager().emit(
        'failedConnection',
        {
          peerIdentifier: peerIdentifier,
          error: new Error(errorDescription)
        }
      );
    });
  }
);

>>>>>>> 87361bd4
if (!jxcore.utils.OSInfo().isMobile) {
  // This test primarily exists to make sure that we can easily debug the full
  // connection life cycle from the HTTP client through thaliMobileNativeWrapper
  // down through the mux layer down to mobile and back up all the way to the
  // HTTP server we are hosting for the user. Since it is just meant for
  // debugging it is only intended to be run on a desktop. So this test really
  // needs to stay not running when we are on mobile.
  test('can do HTTP requests between peers without coordinator', function (t) {
    trivialEndToEndTest(t, true);
  });

<<<<<<< HEAD
  test('make sure terminateConnection is properly hooked up', function (t) {
    // TODO: Our goal is NOT to test that the function works since it is
    // thaliTcpServersManager job to do that. Our job is just to make sure
    // we are calling it correctly.
    t.ok('IMPLEMENT ME!!!!');
    t.end();
  });

  test('make sure terminateListener is properly hooked up', function (t) {
    // TODO: Same as above
    t.ok('IMPLEMENT ME!!!!');
    t.end();
  });

  test('make sure we actually call kill connections property', function (t) {
    // TODO: Implement me!
    t.ok('IMPLEMENT ME!!!!');
    t.end();
  });

=======
>>>>>>> 87361bd4
  test('peer changes handled from a queue', function (t) {
    thaliMobileNativeWrapper.start(express.Router())
    .then(function () {
      var peerAvailabilityHandler;
      var peerCount = 10;
      var getDummyPeers = function (peerAvailable) {
        var dummyPeers = [];
        for (var i = 1; i <= peerCount; i++) {
          dummyPeers.push({
            peerIdentifier: i + '',
            peerAvailable: peerAvailable,
            pleaseConnect: false
          });
        }
        return dummyPeers;
      };
      var endTest = function () {
        thaliMobileNativeWrapper.emitter.removeListener(
          'nonTCPPeerAvailabilityChangedEvent',
          peerAvailabilityHandler);
        Mobile.firePeerAvailabilityChanged(getDummyPeers(false));
        t.end();
      };
      var previousPeerNumber = 0;
      peerAvailabilityHandler = function (peer) {
        var peerNumber = parseInt(peer.peerIdentifier);
        if (peerNumber - 1 !== previousPeerNumber) {
          t.fail('peers should be handled in order');
          endTest();
        }
        previousPeerNumber = peerNumber;
        if (peerNumber === peerCount) {
          t.ok(true, 'peers were handled in the right order');
          endTest();
        }
      };
      thaliMobileNativeWrapper.emitter.on('nonTCPPeerAvailabilityChangedEvent',
        peerAvailabilityHandler);
      Mobile.firePeerAvailabilityChanged(getDummyPeers(true));
    });
  });
<<<<<<< HEAD
  
=======

  test('relaying discoveryAdvertisingStateUpdateNonTCP', function (t) {
    thaliMobileNativeWrapper.start(express.Router())
    .then(function () {
      thaliMobileNativeWrapper.emitter.once(
        'discoveryAdvertisingStateUpdateNonTCP',
        function (discoveryAdvertisingStateUpdateValue) {
          t.ok(discoveryAdvertisingStateUpdateValue.discoveryActive,
            'discovery is active');
          t.ok(discoveryAdvertisingStateUpdateValue.advertisingActive,
            'advertising is active');
          t.end();
        }
      );
      Mobile.fireDiscoveryAdvertisingStateUpdateNonTCP({
        discoveryActive: true,
        advertisingActive: true
      });
    });
  });

>>>>>>> 87361bd4
  test('thaliMobileNativeWrapper is stopped when ' +
    'incomingConnectionToPortNumberFailed is received',
    function (t) {
      var routerPort = 0;
      thaliMobileNativeWrapper.emitter
        .once('incomingConnectionToPortNumberFailed', function (err) {
          t.equal(err.reason,
                  thaliMobileNativeWrapper.routerFailureReason.NATIVE_LISTENER,
                  'right error reason');
          t.ok(err.errors.length === 0, 'Stop should be fine');
          t.equal(err.routerPort, routerPort, 'same port');
          t.notOk(thaliMobileNativeWrapper._isStarted(), 'we should be off');
          t.end();
        });
      thaliMobileNativeWrapper.start(express.Router())
      .then(function () {
        routerPort = thaliMobileNativeWrapper._getServersManagerLocalPort();
        return thaliMobileNativeWrapper.startUpdateAdvertisingAndListening();
      })
      .then(function () {
        Mobile.fireIncomingConnectionToPortNumberFailed(routerPort);
      });
<<<<<<< HEAD
    });

  test('thaliMobileNativeWrapper is stopped when routerPortConnectionFailed ' +
    'is received', function (t) {
    // TODO: Implement
    t.ok('IMPLEMENT ME!!!!');
    t.end();
  });

  test('We repeat failedConnection event when we get it from ' +
    'thaliTcpServersManager', function (t) {
    t.ok('IMPLEMENT ME!!!!!!');
    t.end();
  });

  test('relaying discoveryAdvertisingStateUpdateNonTCP', function (t) {
    thaliMobileNativeWrapper.start(express.Router())
    .then(function () {
      thaliMobileNativeWrapper.emitter.once(
        'discoveryAdvertisingStateUpdateNonTCP',
        function (discoveryAdvertisingStateUpdateValue) {
          t.ok(discoveryAdvertisingStateUpdateValue.discoveryActive,
            'discovery is active');
          t.ok(discoveryAdvertisingStateUpdateValue.advertisingActive,
            'advertising is active');
          t.end();
        }
      );
      Mobile.fireDiscoveryAdvertisingStateUpdateNonTCP({
        discoveryActive: true,
        advertisingActive: true
      });
    });
  });
}
=======
    }
  );
}

test('we successfully receive and replay discoveryAdvertisingStateUpdate',
  function (t) {
    var doEqualsChecks = function (value, discoveryActive, advertisingActive) {
      t.equals(
        value.discoveryActive,
        discoveryActive,
        'discoveryActive matches'
      );
      t.equals(
        value.advertisingActive,
        advertisingActive,
        'advertisingActive matches'
      );
    };
    var doChecks = function (discoveryActive, advertisingActive, callback) {
      thaliMobileNativeWrapper.emitter.once(
        'discoveryAdvertisingStateUpdateNonTCP',
        function (discoveryAdvertisingStateUpdateValue) {
          doEqualsChecks(
            discoveryAdvertisingStateUpdateValue,
            discoveryActive,
            advertisingActive
          );
          thaliMobileNativeWrapper.emitter.once(
            'discoveryAdvertisingStateUpdateNonTCP',
            function (discoveryAdvertisingStateUpdateValue) {
              doEqualsChecks(
                discoveryAdvertisingStateUpdateValue,
                false,
                false
              );
              thaliMobileNativeWrapper.start(express.Router())
              .then(function () {
                callback();
              });
            }
          );
          thaliMobileNativeWrapper.stop();
        }
      );
    };
    var checkDiscovery = function (callback) {
      doChecks(true, false, callback);
      thaliMobileNativeWrapper.startListeningForAdvertisements();
    };
    var checkAdvertising = function (callback) {
      doChecks(false, true, callback);
      thaliMobileNativeWrapper.startUpdateAdvertisingAndListening();
    };
    thaliMobileNativeWrapper.start(express.Router())
    .then(function () {
      checkDiscovery(function () {
        checkAdvertising(function () {
          t.end();
        });
      });
    });
  }
);
>>>>>>> 87361bd4

if (!tape.coordinated) {
  return;
}

test('can do HTTP requests between peers', function (t) {
  trivialEndToEndTest(t, false);
});

<<<<<<< HEAD

test('Can do requests between peers after start and stop', function (t) {
  // TODO: A great way to shake out bugs is to call start, exchange messages,
  // call stop, call start again, exchange messages and then call stop and
  // check along the way that our state is working correctly.
  t.ok('Implement Me!!!!');
  t.end();
});

test('We successfully receive and replay discoveryAdvertisingStateUpdate',
  function (t) {
    // TODO: This really needs to be run live
    t.ok('IMPLEMENT ME!!!!');
    t.end();
  }
);
=======
/*
// TODO: This one is more challenging, because there needs to be coordination
// between the peers about when an HTTP request is complete so that the
// other side knows when it can stop (and ramp down everything).
// A simple workaround will be just to run the test a few times so the
// coordination will happen in setup / teardown.
test('can do requests between peers after start and stop', function (t) {
  trivialEndToEndTest(t, false, function () {
    t.equals(thaliMobileNativeWrapper._isStarted(), true, 'must be started');
    thaliMobileNativeWrapper.stop()
    .then(function () {
      t.equals(thaliMobileNativeWrapper._isStarted(), false, 'must be stopped');
      trivialEndToEndTest(t, false, function () {
        t.equals(thaliMobileNativeWrapper._isStarted(), true,
          'must be started');
        thaliMobileNativeWrapper.stop()
        .then(function () {
          t.equals(thaliMobileNativeWrapper._isStarted(), false,
            'must be stopped');
          t.end();
        });
      });
    });
  });
});
*/
>>>>>>> 87361bd4
<|MERGE_RESOLUTION|>--- conflicted
+++ resolved
@@ -1,15 +1,10 @@
 'use strict';
 
 var express = require('express');
-<<<<<<< HEAD
-var request = require('request');
-//var net = require('net');
-=======
 var http = require('http');
 var net = require('net');
 var Promise = require('lie');
 var sinon = require('sinon');
->>>>>>> 87361bd4
 
 if (typeof Mobile === 'undefined') {
   return;
@@ -137,11 +132,7 @@
   });
 });
 
-<<<<<<< HEAD
-function trivialEndToEndTest(t, needManualNotify) {
-=======
 function trivialEndToEndTest(t, needManualNotify, callback) {
->>>>>>> 87361bd4
   var testPath = '/test';
   var testData = 'foobar';
   var router = express.Router();
@@ -156,23 +147,6 @@
       peerAvailabilityHandler
     );
 
-<<<<<<< HEAD
-    var requestUri = 'http://127.0.0.1:' + peer.portNumber + testPath;
-    request(
-      {
-        uri: requestUri,
-        timeout: 10 * 1000 * 1000
-      }, function (error, response, body) {
-        if (error) {
-          t.fail(error, 'GET request failed');
-          return t.end();
-        }
-
-        t.equal(response.statusCode, 200, 'Server should return 200');
-        t.equal(body, testData, 'Response body should match testData');
-        t.end();
-      });
-=======
     var request = http.request({
       hostname: '127.0.0.1',
       port: peer.portNumber,
@@ -198,7 +172,6 @@
     // in mobile environment over a non-TCP transport.
     request.setTimeout(15 * 1000 * 1000);
     request.end();
->>>>>>> 87361bd4
   };
 
   thaliMobileNativeWrapper.emitter.on('nonTCPPeerAvailabilityChangedEvent',
@@ -217,17 +190,6 @@
       }
     });
 }
-<<<<<<< HEAD
-/*
-var connectionTester = function (port, callback) {
-  var connection = net.createConnection(port, function () {
-    connection.destroy();
-    callback(true);
-  });
-  connection.on('error', function () {
-    connection.destroy();
-    callback(false);
-=======
 
 var connectionTester = function (port, callback) {
   var returned = false;
@@ -244,17 +206,13 @@
       returned = true;
       callback(false);
     }
->>>>>>> 87361bd4
   });
 };
 
 test('all services are stopped when we call stop', function (t) {
-<<<<<<< HEAD
-=======
   var stopped = false;
   var serversManagerLocalPort = 0;
   var routerServerPort = 0;
->>>>>>> 87361bd4
   var stopAndCheck = function () {
     var discoveryStopped = false;
     var advertisingStopped = false;
@@ -266,23 +224,6 @@
           'discoveryAdvertisingStateUpdateNonTCP',
           stateChangeHandler
         );
-<<<<<<< HEAD
-        connectionTester(
-          thaliMobileNativeWrapper._getServersManagerLocalPort(),
-          function (success) {
-            t.equals(success, false,
-              'connection to servers manager should fail after stopping');
-            connectionTester(
-              thaliMobileNativeWrapper._getRouterServerPort(),
-              function () {
-                t.equals(success, false,
-                  'connection to router server should fail after stopping');
-                t.end();
-              }
-            );
-          }
-        );
-=======
         var doConnectTest = function () {
           // It is possible that the state changes
           // are emitted before the stop call has been
@@ -309,7 +250,6 @@
           );
         };
         doConnectTest();
->>>>>>> 87361bd4
       }
     };
     thaliMobileNativeWrapper.emitter.on(
@@ -320,10 +260,7 @@
     .then(function () {
       t.equals(thaliMobileNativeWrapper._isStarted(), false,
         'is stopped after calling stop');
-<<<<<<< HEAD
-=======
       stopped = true;
->>>>>>> 87361bd4
       // stateChangeHandler above should get called
     });
   };
@@ -335,26 +272,17 @@
     return thaliMobileNativeWrapper.startUpdateAdvertisingAndListening();
   })
   .then(function () {
-<<<<<<< HEAD
-    connectionTester(
-      thaliMobileNativeWrapper._getServersManagerLocalPort(),
-=======
     serversManagerLocalPort =
       thaliMobileNativeWrapper._getServersManagerLocalPort();
     routerServerPort =
       thaliMobileNativeWrapper._getRouterServerPort();
     connectionTester(
       serversManagerLocalPort,
->>>>>>> 87361bd4
       function (success) {
         t.equals(success, true,
           'connection to servers manager should succeed after starting');
         connectionTester(
-<<<<<<< HEAD
-          thaliMobileNativeWrapper._getRouterServerPort(),
-=======
           routerServerPort,
->>>>>>> 87361bd4
           function () {
             t.equals(success, true,
               'connection to router server should succeed after starting');
@@ -365,9 +293,6 @@
     );
   });
 });
-<<<<<<< HEAD
-*/
-=======
 
 var verifyCallWithArguments = function (t, callName, parameters) {
   var mockServersManager = {};
@@ -486,7 +411,6 @@
   }
 );
 
->>>>>>> 87361bd4
 if (!jxcore.utils.OSInfo().isMobile) {
   // This test primarily exists to make sure that we can easily debug the full
   // connection life cycle from the HTTP client through thaliMobileNativeWrapper
@@ -498,29 +422,6 @@
     trivialEndToEndTest(t, true);
   });
 
-<<<<<<< HEAD
-  test('make sure terminateConnection is properly hooked up', function (t) {
-    // TODO: Our goal is NOT to test that the function works since it is
-    // thaliTcpServersManager job to do that. Our job is just to make sure
-    // we are calling it correctly.
-    t.ok('IMPLEMENT ME!!!!');
-    t.end();
-  });
-
-  test('make sure terminateListener is properly hooked up', function (t) {
-    // TODO: Same as above
-    t.ok('IMPLEMENT ME!!!!');
-    t.end();
-  });
-
-  test('make sure we actually call kill connections property', function (t) {
-    // TODO: Implement me!
-    t.ok('IMPLEMENT ME!!!!');
-    t.end();
-  });
-
-=======
->>>>>>> 87361bd4
   test('peer changes handled from a queue', function (t) {
     thaliMobileNativeWrapper.start(express.Router())
     .then(function () {
@@ -562,9 +463,6 @@
       Mobile.firePeerAvailabilityChanged(getDummyPeers(true));
     });
   });
-<<<<<<< HEAD
-  
-=======
 
   test('relaying discoveryAdvertisingStateUpdateNonTCP', function (t) {
     thaliMobileNativeWrapper.start(express.Router())
@@ -586,7 +484,6 @@
     });
   });
 
->>>>>>> 87361bd4
   test('thaliMobileNativeWrapper is stopped when ' +
     'incomingConnectionToPortNumberFailed is received',
     function (t) {
@@ -609,43 +506,6 @@
       .then(function () {
         Mobile.fireIncomingConnectionToPortNumberFailed(routerPort);
       });
-<<<<<<< HEAD
-    });
-
-  test('thaliMobileNativeWrapper is stopped when routerPortConnectionFailed ' +
-    'is received', function (t) {
-    // TODO: Implement
-    t.ok('IMPLEMENT ME!!!!');
-    t.end();
-  });
-
-  test('We repeat failedConnection event when we get it from ' +
-    'thaliTcpServersManager', function (t) {
-    t.ok('IMPLEMENT ME!!!!!!');
-    t.end();
-  });
-
-  test('relaying discoveryAdvertisingStateUpdateNonTCP', function (t) {
-    thaliMobileNativeWrapper.start(express.Router())
-    .then(function () {
-      thaliMobileNativeWrapper.emitter.once(
-        'discoveryAdvertisingStateUpdateNonTCP',
-        function (discoveryAdvertisingStateUpdateValue) {
-          t.ok(discoveryAdvertisingStateUpdateValue.discoveryActive,
-            'discovery is active');
-          t.ok(discoveryAdvertisingStateUpdateValue.advertisingActive,
-            'advertising is active');
-          t.end();
-        }
-      );
-      Mobile.fireDiscoveryAdvertisingStateUpdateNonTCP({
-        discoveryActive: true,
-        advertisingActive: true
-      });
-    });
-  });
-}
-=======
     }
   );
 }
@@ -709,7 +569,6 @@
     });
   }
 );
->>>>>>> 87361bd4
 
 if (!tape.coordinated) {
   return;
@@ -719,24 +578,6 @@
   trivialEndToEndTest(t, false);
 });
 
-<<<<<<< HEAD
-
-test('Can do requests between peers after start and stop', function (t) {
-  // TODO: A great way to shake out bugs is to call start, exchange messages,
-  // call stop, call start again, exchange messages and then call stop and
-  // check along the way that our state is working correctly.
-  t.ok('Implement Me!!!!');
-  t.end();
-});
-
-test('We successfully receive and replay discoveryAdvertisingStateUpdate',
-  function (t) {
-    // TODO: This really needs to be run live
-    t.ok('IMPLEMENT ME!!!!');
-    t.end();
-  }
-);
-=======
 /*
 // TODO: This one is more challenging, because there needs to be coordination
 // between the peers about when an HTTP request is complete so that the
@@ -762,5 +603,4 @@
     });
   });
 });
-*/
->>>>>>> 87361bd4
+*/