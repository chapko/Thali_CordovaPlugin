'use strict';
var tape = require('../lib/thaliTape');
var crypto = require('crypto');
var sinon = require('sinon');

var PeerDictionary =
  require('thali/Runtime/notification/thaliPeerDictionary');
var ThaliNotificationAction =
<<<<<<< HEAD
  require('thali/Runtime/notification/thaliNotificationAction');
var ThaliMobile =
  require('thali/Runtime/networking/thaliMobile');
var thaliConfig = require('thali/Runtime/thaliConfig');
=======
  require('thali/NextGeneration/notification/thaliNotificationAction');
var ThaliMobileNativeWrapper =
  require('thali/NextGeneration/thaliMobileNativeWrapper');
var thaliConfig = require('thali/NextGeneration/thaliConfig');
>>>>>>> ee193d22

var ENTRY1 = 'entry1';
var ENTRY2 = 'entry2';

var test = tape({
  setup: function (t) {
    t.end();
  },
  teardown: function (t) {
    t.end();
  }
});

/**
 * Crates a new entry and tags all objects in it with the given name.
 *
 * @param {string} name
 * @param {module:thaliPeerDictionary.peerState} state
 */
function createEntry(name, state) {

  var connectionInfo =
    new PeerDictionary.PeerConnectionInformation(
      ThaliMobileNativeWrapper.connectionTypes.TCP_NATIVE, '127.0.0.1', 3001, 10);

  var myPublicKey = crypto.createECDH(thaliConfig.BEACON_CURVE);
  myPublicKey.generateKeys();

  // JSON.parse(JSON.stringify()) doesn't properly handle callback functions
  // that's why we pass empty object as 4th parameter instead of a callback
  // function.
  var act = new ThaliNotificationAction(name,
    myPublicKey, {}, connectionInfo );

  act._nameTag = name;

  var newEntry = new PeerDictionary.NotificationPeerDictionaryEntry(
    state, act );

  newEntry._nameTag = name;

  return newEntry;
}

/**
 * Adds a series of entries to the dictionary object.
 *
 * @param {module:thaliPeerDictionary.PeerDictionary} dictionary An
 * incoming peer dictionary.
 * @param {string} baseString The prefix for each entry name.
 * @param {module:thaliPeerDictionary.peerState} state
 * @param {number} count The number of entries that will be created.
 */
function addEntries(dictionary, baseString, state, count) {
  for (var i = 0 ; i < count ; i++) {
    var entry = createEntry(baseString + i, state);
    dictionary.addUpdateEntry(baseString + i, entry);
  }
}

/**
 * Checks that objects inside the entry have a unique tag. This
 * ensures objects haven't been replaced with new accidentally.
 *
 * @param {string} tagName
 * @param {module:thaliPeerDictionary~NotificationPeerDictionaryEntry} entry
 */
function testMatch(tagName, entry) {

  if (entry._nameTag !== tagName ||
    entry.notificationAction._nameTag !== tagName) {
    return false;
  }
  for (var key in entry.peerConnectionDictionary) {
    if (entry.peerConnectionDictionary[key]._nameTag !== tagName) {
      return false;
    }
  }
  return true;
}

/**
 * Verifies that a series of entries exists in the dictionary.
 *
 * @param {module:thaliPeerDictionary.PeerDictionary} dictionary
 * @param {string} baseString prefix
 * @param {number} start counter start
 * @param {number} end counter end
 */
function verifyEntries(dictionary, baseString, start, end) {

  for (var i = start; i <= end; i++) {
    if (!dictionary.exists(baseString + i)) {
      return false;
    }
    if (!testMatch(baseString + i, dictionary.get(baseString + i))) {
      return false;
    }
  }
  return true;
}

test('Test PeerConnectionInformation basics', function (t) {

  var connInfo = new PeerDictionary.PeerConnectionInformation(
    ThaliMobileNativeWrapper.connectionTypes.TCP_NATIVE,
    '127.0.0.1', 123, 10);

  t.equals( connInfo.getConnectionType(),
    ThaliMobileNativeWrapper.connectionTypes.TCP_NATIVE, 'connection type works');

  t.equals( connInfo.getHostAddress(),
    '127.0.0.1', 'getHostAddress works');

  t.equals( connInfo.getPortNumber(),
    123, 'getPortNumber works');

  t.equals( connInfo.getSuggestedTCPTimeout(),
    10, 'getSuggestedTCPTimeout works');

  t.end();
});

test('Test PeerDictionary basic functionality', function (t) {
  var dictionary = new PeerDictionary.PeerDictionary();

  var entry1 = createEntry(ENTRY1, PeerDictionary.peerState.RESOLVED);
  var entry2 = createEntry(ENTRY2, PeerDictionary.peerState.RESOLVED);

  dictionary.addUpdateEntry(ENTRY1, entry1);
  t.equal(dictionary._entryCounter, 1, 'Entry counter must be 1');
  t.equal(dictionary.size(), 1, 'Size must be 1');

  dictionary.addUpdateEntry(ENTRY2, entry2);
  t.equal(dictionary._entryCounter, 2, 'Entry counter must be 2');
  t.equal(dictionary.size(), 2, 'Size must be 2');

  dictionary.remove(ENTRY2);
  t.equal(dictionary.get(ENTRY2), null, 'Entry2 should not be found');
  t.equal(dictionary.size(), 1, 'Size must be 1');

  dictionary.remove(ENTRY1);
  t.equal(dictionary.size(), 0, 'Size must be 0');

  // We should be able to remove non existing entry without
  // any errors
  dictionary.remove(ENTRY1);

  t.end();
});

test('Test PeerDictionary with multiple entries.', function (t) {

  // Tests that the dictionary size remains always under
  // PeerDictionary.PeerDictionary.MAXSIZE
  var dictionary = new PeerDictionary.PeerDictionary();

  addEntries(dictionary, 'resolved_', PeerDictionary.peerState.RESOLVED,
    PeerDictionary.PeerDictionary.MAXSIZE + 20 );

  t.equal(dictionary.size(), PeerDictionary.PeerDictionary.MAXSIZE,
    'Size must be'+ PeerDictionary.PeerDictionary.MAXSIZE);

  // Tests that the newest entries remained (entries 20 - MAXSIZE+20)
  var entriesExist = verifyEntries(dictionary, 'resolved_', 20,
    PeerDictionary.PeerDictionary.MAXSIZE + 19);

  t.equal(entriesExist, true,
    'Entries between 20 and MAXSIZE + 20 should exist');

  var dictionary2 = new PeerDictionary.PeerDictionary();

  var entryWaiting = createEntry(ENTRY1, PeerDictionary.peerState.WAITING);
  dictionary2.addUpdateEntry(ENTRY1, entryWaiting);

  addEntries(dictionary2, 'resolved_', PeerDictionary.peerState.RESOLVED,
    PeerDictionary.PeerDictionary.MAXSIZE + 20 );

  var entry = dictionary2.get(ENTRY1);

  t.ok(entry != null, 'WAITING state entry should not be removed');

  t.end();
});

test('RESOLVED entries are removed before WAITING state entry.', function (t) {

  var dictionary = new PeerDictionary.PeerDictionary();

  var entryWaiting = createEntry(ENTRY1, PeerDictionary.peerState.WAITING);
  dictionary.addUpdateEntry(ENTRY1, entryWaiting);

  addEntries(dictionary, 'resolved_', PeerDictionary.peerState.RESOLVED,
    PeerDictionary.PeerDictionary.MAXSIZE + 5 );


  // Ensures that expected resolved entries remained.
  var entriesExist = verifyEntries(dictionary, 'resolved_', 6,
    PeerDictionary.PeerDictionary.MAXSIZE + 4);

  t.equal(entriesExist, true,
    'Entries between 6 and MAXSIZE + 4 should exist');

  t.equal(dictionary.size(), PeerDictionary.PeerDictionary.MAXSIZE,
    'Size should be MAXSIZE');

  t.equal(dictionary._entryCounter, PeerDictionary.PeerDictionary.MAXSIZE+6,
    'Size should be MAXSIZE+6');

  t.end();
});

test('WAITING entries are removed before CONTROLLED_BY_POOL state entry.',
  function (t) {
    var dictionary = new PeerDictionary.PeerDictionary();

    var entryControlledByPool = createEntry(ENTRY1,
      PeerDictionary.peerState.CONTROLLED_BY_POOL);

    dictionary.addUpdateEntry(ENTRY1, entryControlledByPool);

    addEntries(dictionary, 'waiting_', PeerDictionary.peerState.WAITING,
      PeerDictionary.PeerDictionary.MAXSIZE + 5 );

    var entry = dictionary.get(ENTRY1);

    t.ok(entry != null, 'WAITING state entry should not be removed');

    // Ensures that expected waiting entries remained.
    var entriesExist = verifyEntries(dictionary, 'waiting_', 6,
      PeerDictionary.PeerDictionary.MAXSIZE + 4);

    t.equal(entriesExist, true,
      'Waiting entries between 6 and MAXSIZE + 4 should exist');

    t.equal(dictionary.size(), PeerDictionary.PeerDictionary.MAXSIZE,
      'Size should be MAXSIZE');

    t.equal(dictionary._entryCounter, PeerDictionary.PeerDictionary.MAXSIZE+6,
      'entryCounter should be MAXSIZE+6');

    t.end();
  });

test('When CONTROLLED_BY_POOL entry is removed and kill is called.',
  function (t) {
    var dictionary = new PeerDictionary.PeerDictionary();

    var entryControlledByPool = createEntry(ENTRY1,
      PeerDictionary.peerState.CONTROLLED_BY_POOL);

    dictionary.addUpdateEntry(ENTRY1, entryControlledByPool);

    var spyKill =
      sinon.spy(entryControlledByPool.notificationAction, 'kill');

    addEntries(dictionary, 'waiting_',
      PeerDictionary.peerState.CONTROLLED_BY_POOL,
      PeerDictionary.PeerDictionary.MAXSIZE + 5 );

    t.equals(spyKill.callCount,
      1, 'Kill should be called once');
    t.equals(dictionary.size(),
      100, 'Size should be 100');

    t.end();
  });


<|MERGE_RESOLUTION|>--- conflicted
+++ resolved
@@ -6,17 +6,10 @@
 var PeerDictionary =
   require('thali/Runtime/notification/thaliPeerDictionary');
 var ThaliNotificationAction =
-<<<<<<< HEAD
   require('thali/Runtime/notification/thaliNotificationAction');
-var ThaliMobile =
-  require('thali/Runtime/networking/thaliMobile');
+var ThaliMobileNativeWrapper =
+  require('thali/Runtime/networking/thaliMobileNativeWrapper');
 var thaliConfig = require('thali/Runtime/thaliConfig');
-=======
-  require('thali/NextGeneration/notification/thaliNotificationAction');
-var ThaliMobileNativeWrapper =
-  require('thali/NextGeneration/thaliMobileNativeWrapper');
-var thaliConfig = require('thali/NextGeneration/thaliConfig');
->>>>>>> ee193d22
 
 var ENTRY1 = 'entry1';
 var ENTRY2 = 'entry2';
@@ -283,6 +276,4 @@
       100, 'Size should be 100');
 
     t.end();
-  });
-
-
+  });