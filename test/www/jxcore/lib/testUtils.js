--- conflicted
+++ resolved
@@ -1,10 +1,5 @@
 'use strict';
 
-<<<<<<< HEAD
-=======
-var util = require('util');
-
->>>>>>> f6413d16
 var os = require('os');
 var tmp = require('tmp');
 var PouchDB = require('pouchdb');
@@ -493,12 +488,8 @@
   return publicKeys;
 }
 
-<<<<<<< HEAD
-module.exports.turnParticipantsIntoBufferArray = turnParticipantsIntoBufferArray;
-=======
 module.exports.turnParticipantsIntoBufferArray =
   turnParticipantsIntoBufferArray;
->>>>>>> f6413d16
 
 module.exports.startServerInfrastructure =
   function (thaliNotificationServer, publicKeys, ThaliMobile, router) {
