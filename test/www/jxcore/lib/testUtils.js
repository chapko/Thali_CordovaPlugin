var LogCallback;
var os = require('os');
var tmp = require('tmp');
var Promise = require('lie');
var logger = require('thali/thalilogger')('testUtils');

var doToggle = function (toggleFunction, on) {
  if (typeof Mobile === 'undefined') {
    return Promise.resolve();
  }
  if (jxcore.utils.OSInfo().isIOS) {
    return Promise.resolve();
  }
  return new Promise(function (resolve, reject) {
    Mobile[toggleFunction](on, function (err) {
      if (err) {
        logger.warn('Mobile.%s returned an error: %s', toggleFunction, err);
        return reject(new Error(err));
      }
      return resolve();
    });
  });
};

module.exports.toggleWifi = function (on) {
  return doToggle('toggleWiFi', on);
};

exports.toggleBluetooth = function (on) {
  return doToggle('toggleBluetooth', on);
};

/**
 * Turn Bluetooth and Wifi either on or off.
 * This doesn't have any effect on iOS and on mocked up desktop
 * environment, the network changes will be simulated (i.e., doesn't affect
 * the network status of the host machine).
 * @param {boolean} on Pass true to turn radios on and false to turn them off
 * @returns {Promise<?Error>}
 */
module.exports.toggleRadios = function (on) {
  logger.info('Toggling radios to: %s', on);
  return module.exports.toggleBluetooth(on)
  .then(function () {
    return module.exports.toggleWifi(on);
  });
};

function isFunction(functionToCheck) {
  var getType = {};
  return functionToCheck && getType.toString.call(functionToCheck) === '[object Function]';
}

/**
 * Log a message to the screen - only applies when running on Mobile. It assumes we are using our test framework
 * with our Cordova WebView who is setup to receive logging messages and display them.
 * @param {string} message
 */
exports.logMessageToScreen = function(message) {
  if (isFunction(LogCallback)) {
    LogCallback(message);
  } else {
    console.log("LogCallback not set !!!!");
  }
};

var myName;

/**
 * Set the name given used by this device. The name is
 * retrievable via a function exposed to the Cordova side.
 * @param name
 */
exports.setName = function (name) {
  myName = name;
};

/**
 * Get the name of this device.
 */
exports.getName = function () {
  return myName;
};

if (typeof jxcore !== 'undefined' && jxcore.utils.OSInfo().isMobile) {
  Mobile('setLogCallback').registerAsync(function (callback) {
    LogCallback = callback;
  });

  Mobile('getMyName').registerAsync(function (callback) {
    callback(myName);
  });
} else {
  LogCallback = function(message) {
    console.log(message);
  }
}

/**
 * Returns the file path to the temporary directory that can be used by tests
 * to store temporary data.
 * On desktop, returns a directory that does not persist between app restarts
 * and is removed when the process exits.
 */
var tmpObject = null;
exports.tmpDirectory = function () {
  if (typeof jxcore !== 'undefined' && jxcore.utils.OSInfo().isMobile) {
    return os.tmpdir();
  }
  if (tmpObject === null) {
    tmp.setGracefulCleanup();
    tmpObject = tmp.dirSync({
      unsafeCleanup: true
    });
  }
  return tmpObject.name;
};

/**
 * Logs the result of BLE multiple advertisement feature support check on Android.
 */
if (typeof jxcore !== 'undefined' && jxcore.utils.OSInfo().isAndroid) {
<<<<<<< HEAD
  Mobile('isBleMultipleAdvertisementSupported').callNative(function (err) {
    if (err) {
      console.log('BLE multiple advertisement not supported: ' + err);
    } else {
      console.log("BLE multiple advertisement supported");
    }
  });
}

module.exports.getMockWifiNetworkStatus = function (wifiEnabled) {
  return {
    wifi: wifiEnabled ? 'on' : 'off',
    bluetooth: 'doNotCare',
    bluetoothLowEnergy: 'doNotCare',
    cellular: 'doNotCare'
  };
};
=======
  // Below is only for logging purposes.
  // Once we have had the BT off and we just turned it on,
  // we need to wait untill the BLE support is reported rigth way
  // seen with LG G4, Not seen with Motorola Nexus 6.
  setTimeout(function () {
    Mobile('IsBLESupported').callNative(function (err) {
      if (err) {
        console.log('BLE advertisement is not supported: ' + err );
        return;
      }
      console.log("BLE advertisement is supported");
    });
  }, 5000);
}
>>>>>>> 8875d4f7
<|MERGE_RESOLUTION|>--- conflicted
+++ resolved
@@ -120,7 +120,6 @@
  * Logs the result of BLE multiple advertisement feature support check on Android.
  */
 if (typeof jxcore !== 'undefined' && jxcore.utils.OSInfo().isAndroid) {
-<<<<<<< HEAD
   Mobile('isBleMultipleAdvertisementSupported').callNative(function (err) {
     if (err) {
       console.log('BLE multiple advertisement not supported: ' + err);
@@ -128,29 +127,4 @@
       console.log("BLE multiple advertisement supported");
     }
   });
-}
-
-module.exports.getMockWifiNetworkStatus = function (wifiEnabled) {
-  return {
-    wifi: wifiEnabled ? 'on' : 'off',
-    bluetooth: 'doNotCare',
-    bluetoothLowEnergy: 'doNotCare',
-    cellular: 'doNotCare'
-  };
-};
-=======
-  // Below is only for logging purposes.
-  // Once we have had the BT off and we just turned it on,
-  // we need to wait untill the BLE support is reported rigth way
-  // seen with LG G4, Not seen with Motorola Nexus 6.
-  setTimeout(function () {
-    Mobile('IsBLESupported').callNative(function (err) {
-      if (err) {
-        console.log('BLE advertisement is not supported: ' + err );
-        return;
-      }
-      console.log("BLE advertisement is supported");
-    });
-  }, 5000);
-}
->>>>>>> 8875d4f7
+}