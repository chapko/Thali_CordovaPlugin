--- conflicted
+++ resolved
@@ -1,26 +1,5 @@
 'use strict';
 
-<<<<<<< HEAD
-var util = require('util');
-var uuid = require('node-uuid');
-var tape = require('tape-catch');
-var io = require('socket.io-client');
-var testUtils = require('./testUtils');
-
-process.on('uncaughtException', function (err) {
-  testUtils.logMessageToScreen('Uncaught Exception: ' + err);
-  console.log(err.stack);
-  console.log('****TEST_LOGGER:[PROCESS_ON_EXIT_FAILED]****');
-  process.exit(1);
-});
-
-process.on('unhandledRejection', function (err, p) {
-  testUtils.logMessageToScreen('Uncaught Promise Rejection: ' + err);
-  console.trace(err);
-  console.log(err.stack);
-  console.log('****TEST_LOGGER:[PROCESS_ON_EXIT_FAILED]****');
-  process.exit(1);
-=======
 /*
 Thali unit test implementation of tape.
 Highly inspired by wrapping-tape.
@@ -44,7 +23,6 @@
   setupTimeout:     1 * 60 * 1000,
   testTimeout:      10 * 60 * 1000,
   teardownTimeout:  1 * 60 * 1000
->>>>>>> 22f1a62f
 });
 */
 
