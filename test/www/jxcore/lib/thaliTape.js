/*
 Thali unit test implementation of tape. Highly inspired by wrapping-tape, and
 usage is very similar to the wrapping tape:

 var tape = require('thaliTape');

 var test = tape({
 setup: function(t) {
 // will be called after each test has started to setup the test
 // after the next line, the actual test code will be executed
 t.end();
 },
 teardown: function(t) {
 // will be called after each device has ended the test
 // do any final tear down for the test in here
 t.end();
 }
 });
 */

'use strict';

var util = require('util');
var uuid = require('node-uuid');
var tape = require('tape-catch');
var io = require('socket.io-client');
var testUtils = require('./testUtils');
var Promise = require('lie');

process.on('uncaughtException', function (err) {
  testUtils.logMessageToScreen('Uncaught Exception: ' + err);
  console.log(err.stack);
  console.log('****TEST_LOGGER:[PROCESS_ON_EXIT_FAILED]****');
  process.exit(1);
});

process.on('unhandledRejection', function (err) {
  testUtils.logMessageToScreen('Uncaught Promise Rejection: ' + JSON.stringify(err));
  console.trace(err);
  console.log('****TEST_LOGGER:[PROCESS_ON_EXIT_FAILED]****');
  process.exit(1);
});

var tests = {};
var allSuccess = true;

var emitWhenConnected = function (socket, name, data) {
  if (socket.connected) {
    data ? socket.emit(name, data) : socket.emit(name);
  } else {
    setTimeout(function () {
      emitWhenConnected(socket, name, data);
    }, 1000);
  }
};

function declareTest(testServer, name, setup, teardown, opts, cb) {

  // test declaration is postponed until we know the order in which
  // the server wants to execute them.

  // Tape executes tests in strict declaration order once the output stream
  // starts to request results so make sure we declare everything up front
  // before asking for the first result

  // Here we declare setup and teardown functions either side of the actual test
  // They'll be executed in declaration order and will be coordinated across
  // devices by the test server emitting events at the appropriate point

  tape('setup', function (t) {
    // Run setup function when the testServer tells us
    var success = true;
    testServer.once('setup_' + name, function () {
      emitWhenConnected(testServer, util.format('setup_%s_ok', name));
      t.on('result', function (res) {
        success = success && res.ok;
      });
      t.once('end', function () {
        if (!success) {
          allSuccess = false;
        }
        emitWhenConnected(testServer, 'setup_complete',
          JSON.stringify({
            'test': name,
            'success': success,
            'data': t.data || null
          })
        );
      });
      setup(t);
    });
  });

  tape(name, function (t) {
    var success = true;

    // Listen for the test result
    t.on('result', function (res) {
      success = success && res.ok;
    });

    t.once('end', function () {
      if (!success) {
        allSuccess = false;
      }
      // Tell the server we ran the test and what the result was (true == pass)
      emitWhenConnected(testServer, 'test_complete',
        JSON.stringify({'test':name, 'success':success}));
    });

    // Run the test (cb) when the server tells us to
    testServer.once('start_test_' + name, function (data) {
      t.participants = JSON.parse(data);
      emitWhenConnected(testServer, util.format('start_test_%s_ok', name));
      cb(t);
    });
  });

  tape('teardown', function (t) {
    // Run teardown function when the server tells us
    var success = true;
    testServer.once('teardown_' + name, function () {
      emitWhenConnected(testServer, util.format('teardown_%s_ok', name));
      t.on('result', function (res) {
        success = success && res.ok;
      });
      t.once('end', function () {
        if (!success) {
          allSuccess = false;
        }
        emitWhenConnected(testServer, 'teardown_complete',
          JSON.stringify({'test':name, 'success':success}));
      });
      teardown(t);
    });
  });
}

// The running number of the test that together with the test name guarantees
// a unique identifier even if there exists multiple tests with same name
var testRunningNumber = 0;
// Flag used to check if we have completed all the tests we should run
var complete = false;
var nextTestOnly = false;
var ignoreRemainingTests = false;

var thaliTape = function (fixture) {
  // Thali_Tape - Adapt tape such that tests are executed when explicitly
  // triggered by a co-ordinating server executing (perhaps) remotely.
  // This enables us to run tests in lock step across a number of devices

  // test([name], [opts], fn)
  var addTest = function (name, opts, fn) {

    // This is the function that declares and performs the test.
    // cb is the test function. We wrap this in setup and

    if (ignoreRemainingTests) {
      return;
    }

    if (!fn) {
      fn = opts;
      opts = null;
    }

    if (nextTestOnly) {
      tests = {
        name: {
          opts: opts,
          fn: fn,
          fixture: fixture
        }
      };
      ignoreRemainingTests = true;
      return;
    }

    testRunningNumber++;
    tests[testRunningNumber + '. ' + name] = {
      opts: opts,
      fn: fn,
      fixture: fixture
    };
  };

  addTest.only = function (name, opts, fn) {
    nextTestOnly = true;
    addTest(name, opts, fn);
  };

  return addTest;
};

thaliTape.uuid = uuid.v4();

var platform =
  typeof jxcore !== 'undefined' && jxcore.utils.OSInfo().isAndroid ?
  'android' :
  'ios';

<<<<<<< HEAD
thaliTape.begin = function (version, hasRequiredHardware) {
=======
thaliTape.begin = function (version, hasRequiredHardware, nativeUTFailed) {

>>>>>>> b7ba7ed4
  var serverOptions = {
    transports: ['websocket']
  };

  var testServer = io('http://' + require('../server-address') + ':' + 3000 +
    '/', serverOptions);

  var firstConnection = true;
  var onConnection = function () {
    if (firstConnection) {
      // Once connected, let the server know who we are and what we do
      testServer.once('schedule', function (schedule) {
        JSON.parse(schedule).forEach(function (test) {
          declareTest(
            testServer,
            test,
            tests[test].fixture.setup,
            tests[test].fixture.teardown,
            tests[test].opts,
            tests[test].fn
          );
        });
        emitWhenConnected(testServer, 'schedule_complete');
      });
    }
    firstConnection = false;

    var presentData = {
      os: platform,
      version: version,
      supportedHardware: hasRequiredHardware,
      nativeUTFailed: nativeUTFailed,
      name: testUtils.getName(),
      uuid: thaliTape.uuid,
      type: 'unittest',
      tests: Object.keys(tests)
    };
    emitWhenConnected(testServer, 'present', JSON.stringify(presentData));
  };

  // We are having similar logic in both connect reconnect
  // events, because socket.io seems to behave so that sometimes
  // we get the connect event even if we have been connected before
  // (and sometimes the reconnect event).
  testServer.on('connect', function () {
    testUtils.logMessageToScreen('Connected to the test server');
    onConnection();
  });
  testServer.on('reconnect', function () {
    testUtils.logMessageToScreen('Reconnected to the test server');
    onConnection();
  });

  testServer.once('discard', function () {
    // This device not needed, log appropriately so CI doesn't think we've
    // failed
    testUtils.logMessageToScreen('Device discarded as surplus');
    console.log('--= Surplus to requirements =--');
    console.log('****TEST_LOGGER:[PROCESS_ON_EXIT_SUCCESS]****');
  });

  testServer.once('disqualify', function () {
    testUtils.logMessageToScreen('Device disqualified');
    testUtils.returnsValidNetworkStatus()
    .then(function (validStatus) {
      if (validStatus) {
        console.log('****TEST_LOGGER:[PROCESS_ON_EXIT_SUCCESS]****');
      } else {
        console.log('****TEST_LOGGER:[PROCESS_ON_EXIT_FAILED]****');
      }
    });
  });

  testServer.on('error', function (data) {
    var errData = JSON.parse(data);
    testUtils.logMessageToScreen('Error: ' + data + ' : ' + errData.type +
      ' : ' + errData.data);
  });

  testServer.on('disconnect', function () {
    if (complete) {
      process.exit(0);
    } else {
      // Just log the error since socket.io will try
      // to reconnect.
      testUtils.logMessageToScreen('Disconnected from the test server');
    }
  });

  testServer.once('complete', function () {
    testUtils.logMessageToScreen('Tests complete');
    complete = true;
    if (allSuccess) {
      console.log('****TEST_LOGGER:[PROCESS_ON_EXIT_SUCCESS]****');
    } else {
      console.log('****TEST_LOGGER:[PROCESS_ON_EXIT_FAILED]****');
    }
  });

  testServer.once('aborted', function () {
    testUtils.logMessageToScreen('Tests aborted');
    complete = true;
    console.log('****TEST_LOGGER:[PROCESS_ON_EXIT_FAILED]****');
  });

  // Only used for testing purposes..
  thaliTape._testServer = testServer;

  return new Promise(function (resolve, reject) {
    testServer.once('complete', function () {
      if (allSuccess) {
        resolve('Successfully completed');
      } else {
        reject('Completed with errors');
      }
    });
  });
};

var objectToExport;
if (typeof jxcore === 'undefined' ||
    typeof Mobile !== 'undefined') {
  // On mobile, or outside of jxcore (some dev scenarios) we use
  // the server-coordinated thaliTape
  objectToExport = thaliTape;
  objectToExport.coordinated = true;
} else {
  // On desktop we just use simple non-coordinated tape
  objectToExport = require('./simpleTape');
  objectToExport.coordinated = false;
}

module.exports = exports = objectToExport;<|MERGE_RESOLUTION|>--- conflicted
+++ resolved
@@ -199,12 +199,7 @@
   'android' :
   'ios';
 
-<<<<<<< HEAD
-thaliTape.begin = function (version, hasRequiredHardware) {
-=======
 thaliTape.begin = function (version, hasRequiredHardware, nativeUTFailed) {
-
->>>>>>> b7ba7ed4
   var serverOptions = {
     transports: ['websocket']
   };
