/*
 Thali unit test implementation of tape.
 Highly inspired by wrapping-tape, and usage is very similar to the wrapping tape:

 var tape = require('thali-tape');

 var test = tape({
 setup: function(t) {
 // will be called after each test has started to setup the test
 // after the next line, the actual test code will be executed
 t.end();
 },
 teardown: function(t) {
 // will be called after each device has ended the test
 // do any final tear down for the test in here
 t.end();
 }
 });
 */

'use strict';
var uuid = require('node-uuid');
var tape = require('tape-catch');
var io = require('socket.io-client');
var testUtils = require("./testUtils");

process.on('uncaughtException', function(err) {
  console.log("Uncaught Exception: " + err);
  console.log(err.stack);
  console.log("****TEST TOOK:  ms ****" );
  console.log("****TEST_LOGGER:[PROCESS_ON_EXIT_FAILED]****");
<<<<<<< HEAD
=======
  process.exit(1);
>>>>>>> d0ec5cf0
});

process.on('unhandledRejection', function(err) {
  console.log("Uncaught Promise Rejection: " + JSON.stringify(err));
<<<<<<< HEAD
  console.log("****TEST TOOK:  ms ****" );
  console.log("****TEST_LOGGER:[PROCESS_ON_EXIT_FAILED]****");
});

var tests = {};
var deviceName = "UNITTEST-" + Math.random();
=======
  console.trace(err);
  console.log("****TEST TOOK:  ms ****" );
  console.log("****TEST_LOGGER:[PROCESS_ON_EXIT_FAILED]****");
  process.exit(1);
});

var tests = {};
>>>>>>> d0ec5cf0

function declareTest(testServer, name, setup, teardown, opts, cb) {

  // test declaration is postponed until we know the order in which 
  // the server wants to execute them. 

  // Tape executes tests in strict declaration order once the output stream starts to request 
  // results so make sure we declare everything up front before asking for the first result

  // Here we declare setup and teardown functions either side of the actual test
  // They'll be executed in declaration order and will be coordinated across devices
  // by the test server emitting events at the appropriate point

  tape('setup', function(t) {
    // Run setup function when the testServer tells us
    testServer.once("setup", function(_name) {
<<<<<<< HEAD
      setup(t);
      testServer.emit('setup_complete', JSON.stringify({"test":_name}));
=======
      t.on('end', function() {
        testServer.emit('setup_complete', JSON.stringify({"test":_name}));
      });
      setup(t);
>>>>>>> d0ec5cf0
    });
  });

  tape(name, function(t) {
    var success = true;

    // Listen for the test result
    t.on("result", function(res) {
      success = success && res.ok;
    });

    t.on("end", function() {
      // Tell the server we ran the test and what the result was (true == pass)
      testServer.emit('test_complete', JSON.stringify({"test":name, "success":success}));
    });

    // Run the test (cb) when the server tells us to    
    testServer.once("start_test", function(_name) {
      cb(t);
    });
  });

  tape("teardown", function(t) {
    // Run teardown function when the server tells us
    testServer.once("teardown", function(_name) {
<<<<<<< HEAD
      teardown(t);
      testServer.emit('teardown_complete', JSON.stringify({"test":_name}));
=======
      t.on('end', function() {
        testServer.emit('teardown_complete', JSON.stringify({"test":_name}));
      });
      teardown(t);
>>>>>>> d0ec5cf0
    }); 
  });
};

var thaliTape = function(fixture) 
{
  // Thali_Tape - Adapt tape such that tests are executed when explicitly triggered
  // by a co-ordinating server executing (perhaps) remotely.
  // This enables us to run tests in lock step across a number of devices

  // test([name], [opts], fn)
  return function(name, opts, fn) {

    // This is the function that declares and performs the test. 
    // cb is the test function. We wrap this in setup and 

    if (!fn) {
      fn = opts;
      opts = null;
    }

    tests[name] = { opts:opts, fn:fn, fixture:fixture };
  }
}

function createStream(testServer)
{
  // tape is slightly counter-intuitive in that no tests will
  // run until the output streams are set up. 
<<<<<<< HEAD

  // ** Nothing will run until this function is called !! **

=======

  // ** Nothing will run until this function is called !! **

>>>>>>> d0ec5cf0
  var total = 0;
  var passed = 0;
  var failed = 0;
  var failedRows = [];

  testServer.once("complete", function() {

    // Log final results once server tells us all is done..
    testUtils.logMessageToScreen("------ Final results ---- ");

    for (var i = 0; i < failedRows.length; i++) {
      testUtils.logMessageToScreen(
        failedRows[i].id + ' isOK: ' + failedRows[i].ok + ' : ' + failedRows[i].name
      );
    }

    testUtils.logMessageToScreen('Total: ' + total + ', Passed: ' + passed + ', Failed: ' + failed);
    console.log('Total: %d\tPassed: %d\tFailed: %d', total, passed, failed);
    testUtils.toggleRadios(false);

    console.log("****TEST TOOK:  ms ****" );
    console.log("****TEST_LOGGER:[PROCESS_ON_EXIT_SUCCESS]****");
  });

  tape.createStream({ objectMode: true })
  .on('data', function(row) {
    
    // Collate and log results as they come in

    console.log(JSON.stringify(row));

    if (row.type === 'assert') {
      total++;
      row.ok && passed++;
      !row.ok && failed++;
    }
    rows.push(row);
<<<<<<< HEAD

    testUtils.logMessageToScreen(row.id + ' isOK: ' + row.ok + ' : ' + row.name);

=======

    testUtils.logMessageToScreen(row.id + ' isOK: ' + row.ok + ' : ' + row.name);

>>>>>>> d0ec5cf0
    if (row.ok && row.name) {
      if(!row.ok) {
        failedRows.push(row);
      }
    }
  })
  .on('end', function() {
    console.log("Tests Complete");
  });
}

thaliTape.begin = function() {

  var serverOptions = {  
    transports: ['websocket']
  };

<<<<<<< HEAD
  var uuid = uuid.v4();
  var testServer = io('http://' + require('../server-address') + ':' + 3000 + '/', serverOptions);

=======
  var testServer = io('http://' + require('../server-address') + ':' + 3000 + '/', serverOptions);

  testServer.once('discard', function() {
    // This device not needed, log appropriately so CI doesn't think we've failed
    console.log("--= Surplus to requirements =--");
    console.log("****TEST TOOK:  ms ****");
    console.log("****TEST_LOGGER:[PROCESS_ON_EXIT_SUCCESS]****");
  });

>>>>>>> d0ec5cf0
  testServer.on('error', function (data) {
    var errData = JSON.parse(data);
    console.log('Error:' + data + ' : ' + errData.type +  ' : ' + errData.data);
  });

  testServer.on('disconnect', function () {
    // We've become disconnected from the test server
    // Shut down the Wifi & Bluetooth here
    testUtils.toggleRadios(false);
  });

  // Wait until we're connected
  testServer.once("connect", function() {

    // Once connected, let the server know who we are and what we do
    testServer.once("schedule", function(schedule) {
      JSON.parse(schedule).forEach(function(test) {
        declareTest(
          testServer,
          test, 
          tests[test].fixture.setup, 
          tests[test].fixture.teardown, 
          tests[test].opts, 
          tests[test].fn
        );
      });
      testServer.emit('schedule_complete');
      createStream(testServer);
    });

    var platform;
    if (typeof jxcore !== 'undefined' && jxcore.utils.OSInfo().isAndroid) {
      platform = 'android';
    } else {
      platform = 'ios';
    }

<<<<<<< HEAD
    testServer.emit('present', JSON.stringify({
      "os": platform, 
      "name": deviceName,
      "uuid": uuid,
=======
    var _uuid = uuid.v4();
    testServer.emit('present', JSON.stringify({
      "os": platform, 
      "name": testUtils.getName(),
      "uuid": _uuid,
>>>>>>> d0ec5cf0
      "type": 'unittest',
      "tests": Object.keys(tests)
    }));
  });
}

<<<<<<< HEAD
if (typeof jxcore == 'undefined' || jxcore.utils.OSInfo().isMobile)
=======
if (typeof jxcore === 'undefined' ||
    jxcore.utils.OSInfo().isMobile ||
    (typeof Mobile !== 'undefined' && Mobile.iAmAMock))
>>>>>>> d0ec5cf0
{
  // On mobile, or outside of jxcore (some dev scenarios) we use server-coordinated thaliTape
  exports = thaliTape;
}
else
{
  // On desktop we just use wrapping-tape
  exports = require("wrapping-tape");

  // thaliTape has a begin function that we patch in here to make the api identical
  exports.begin = function() {
  };
}

module.exports = exports;<|MERGE_RESOLUTION|>--- conflicted
+++ resolved
@@ -29,22 +29,11 @@
   console.log(err.stack);
   console.log("****TEST TOOK:  ms ****" );
   console.log("****TEST_LOGGER:[PROCESS_ON_EXIT_FAILED]****");
-<<<<<<< HEAD
-=======
   process.exit(1);
->>>>>>> d0ec5cf0
 });
 
 process.on('unhandledRejection', function(err) {
   console.log("Uncaught Promise Rejection: " + JSON.stringify(err));
-<<<<<<< HEAD
-  console.log("****TEST TOOK:  ms ****" );
-  console.log("****TEST_LOGGER:[PROCESS_ON_EXIT_FAILED]****");
-});
-
-var tests = {};
-var deviceName = "UNITTEST-" + Math.random();
-=======
   console.trace(err);
   console.log("****TEST TOOK:  ms ****" );
   console.log("****TEST_LOGGER:[PROCESS_ON_EXIT_FAILED]****");
@@ -52,7 +41,6 @@
 });
 
 var tests = {};
->>>>>>> d0ec5cf0
 
 function declareTest(testServer, name, setup, teardown, opts, cb) {
 
@@ -69,15 +57,10 @@
   tape('setup', function(t) {
     // Run setup function when the testServer tells us
     testServer.once("setup", function(_name) {
-<<<<<<< HEAD
-      setup(t);
-      testServer.emit('setup_complete', JSON.stringify({"test":_name}));
-=======
       t.on('end', function() {
         testServer.emit('setup_complete', JSON.stringify({"test":_name}));
       });
       setup(t);
->>>>>>> d0ec5cf0
     });
   });
 
@@ -103,15 +86,10 @@
   tape("teardown", function(t) {
     // Run teardown function when the server tells us
     testServer.once("teardown", function(_name) {
-<<<<<<< HEAD
-      teardown(t);
-      testServer.emit('teardown_complete', JSON.stringify({"test":_name}));
-=======
       t.on('end', function() {
         testServer.emit('teardown_complete', JSON.stringify({"test":_name}));
       });
       teardown(t);
->>>>>>> d0ec5cf0
     }); 
   });
 };
@@ -141,15 +119,9 @@
 {
   // tape is slightly counter-intuitive in that no tests will
   // run until the output streams are set up. 
-<<<<<<< HEAD
 
   // ** Nothing will run until this function is called !! **
 
-=======
-
-  // ** Nothing will run until this function is called !! **
-
->>>>>>> d0ec5cf0
   var total = 0;
   var passed = 0;
   var failed = 0;
@@ -187,15 +159,9 @@
       !row.ok && failed++;
     }
     rows.push(row);
-<<<<<<< HEAD
 
     testUtils.logMessageToScreen(row.id + ' isOK: ' + row.ok + ' : ' + row.name);
 
-=======
-
-    testUtils.logMessageToScreen(row.id + ' isOK: ' + row.ok + ' : ' + row.name);
-
->>>>>>> d0ec5cf0
     if (row.ok && row.name) {
       if(!row.ok) {
         failedRows.push(row);
@@ -213,11 +179,6 @@
     transports: ['websocket']
   };
 
-<<<<<<< HEAD
-  var uuid = uuid.v4();
-  var testServer = io('http://' + require('../server-address') + ':' + 3000 + '/', serverOptions);
-
-=======
   var testServer = io('http://' + require('../server-address') + ':' + 3000 + '/', serverOptions);
 
   testServer.once('discard', function() {
@@ -227,7 +188,6 @@
     console.log("****TEST_LOGGER:[PROCESS_ON_EXIT_SUCCESS]****");
   });
 
->>>>>>> d0ec5cf0
   testServer.on('error', function (data) {
     var errData = JSON.parse(data);
     console.log('Error:' + data + ' : ' + errData.type +  ' : ' + errData.data);
@@ -265,31 +225,20 @@
       platform = 'ios';
     }
 
-<<<<<<< HEAD
-    testServer.emit('present', JSON.stringify({
-      "os": platform, 
-      "name": deviceName,
-      "uuid": uuid,
-=======
     var _uuid = uuid.v4();
     testServer.emit('present', JSON.stringify({
       "os": platform, 
       "name": testUtils.getName(),
       "uuid": _uuid,
->>>>>>> d0ec5cf0
       "type": 'unittest',
       "tests": Object.keys(tests)
     }));
   });
 }
 
-<<<<<<< HEAD
-if (typeof jxcore == 'undefined' || jxcore.utils.OSInfo().isMobile)
-=======
 if (typeof jxcore === 'undefined' ||
     jxcore.utils.OSInfo().isMobile ||
     (typeof Mobile !== 'undefined' && Mobile.iAmAMock))
->>>>>>> d0ec5cf0
 {
   // On mobile, or outside of jxcore (some dev scenarios) we use server-coordinated thaliTape
   exports = thaliTape;
