/*
 Thali unit test implementation of tape.
 Highly inspired by wrapping-tape, and usage is very similar to the wrapping tape:

 var tape = require('thali-tape');

 var test = tape({
 setup: function(t) {
 // will be called after each test has started to setup the test
 // after the next line, the actual test code will be executed
 t.end();
 },
 teardown: function(t) {
 // will be called after each device has ended the test
 // do any final tear down for the test in here
 t.end();
 }
 });
 */

'use strict';
<<<<<<< HEAD
var tape = require('tape');
=======
var tape = require('tape-catch');
var WrappingTape = require('wrapping-tape');
>>>>>>> 16146f6c
var CoordinatorConnector = require('./CoordinatorConnector');
var parsedJSON = require('../serveraddress.json');

var testUtils = require("./testUtils");

process.on('uncaughtException', function(err) {
  console.log("Uncaught Exception: " + err);
  console.log("****TEST TOOK:  ms ****" );
<<<<<<< HEAD
  console.log("****TEST_LOGGER:[PROCESS_ON_EXIT_FAIL]****");
  throw err;
=======
  console.log("****TEST_LOGGER:[PROCESS_ON_EXIT_FAILED]****");
>>>>>>> 16146f6c
});

process.on('unhandledRejection', function(err) {
  console.log("Uncaught Promise Rejection: " + JSON.stringify(err));
  console.log("****TEST TOOK:  ms ****" );
  console.log("****TEST_LOGGER:[PROCESS_ON_EXIT_FAILED]****");
});

// Singleton CoordinatorConnector instance
var _coordinator = null;

function getCoordinator()
{
  if (_coordinator != null) {
    return _coordinator;
  }

  _coordinator = new CoordinatorConnector();

  _coordinator.on('error', function (data) {
    var errData = JSON.parse(data);
    console.log('Error:' + data + ' : ' + errData.type +  ' : ' + errData.data);
  });

  _coordinator.on('disconnect', function () {
    // We've become disconnected from the test server

    // Shut down the Wifi & Bluetooth here
    testUtils.toggleRadios(false);
  });

  _coordinator.on('too_late', function (data) {
    console.log('got too_late event, closing connection now.');
    Coordinator.close();
    console.log("****TEST TOOK:  ms ****" );
    console.log("****TEST_LOGGER:[PROCESS_ON_EXIT_FAILED]****");
  });

  _coordinator.connect(parsedJSON[0].address, 3000);

  return _coordinator;
}

var tests = {};
var deviceName = "UNITTEST-" + Math.random();

function declareTest(name, setup, teardown, opts, cb) {

  tape('setup', function(t) {
    getCoordinator().once("setup", function(_name) {
      setup(t);
      getCoordinator().setupComplete(name);
    });
  });

  tape(name, function(t) {
    var success = true;
    t.on("result", function(res) {
      success = success && res.ok;
    });
    getCoordinator().once("start_test", function(_name) {
      cb(t);
      getCoordinator().testComplete(name, success);
    });
  });

  tape("teardown", function(t) {
    getCoordinator().once("teardown", function(_name) {
      teardown(t);
      getCoordinator().teardownComplete(name);
    }); 
  });
};


var thaliTape = function(fixture) 
{
  // Thali_Tape - Adapt tape such that tests are executed when explicitly triggered
  // by a co-ordinating server executing (perhaps) remotely.
  // This enables us to run tests in lock step accross a number of devices

  // test([name], [opts], fn)
  return function(name, opts, fn) {

    // This is the function that declares and performs the test. 
    // cb is the test function. We wrap this in setup and 

    if (!fn) {
      fn = opts;
      opts = null;
    }

    tests[name] = { opts:opts, fn:fn, fixture:fixture };
  }
}

function createStream()
{
  tape.createStream({ objectMode: true })
  .on('data', function (row) {
      // Log for results
      //console.log(JSON.stringify(row));

      /*if (row.type === 'assert') {
          total++;
          row.ok && passed++;
          !row.ok && failed++;
      }
      rows.push(row);

      testUtils.logMessageToScreen(row.id + ' isOK: ' + row.ok + ' : ' + row.name);

      if (row.ok && row.name) {
          if(!row.ok){
              failedRows.push(row);
          }
      }*/
  })
  .on('end', function () {
      // Log final results
      /*testUtils.logMessageToScreen("------ Final results ---- ");

      for(var i = 0; i < failedRows.length; i++){
          testUtils.logMessageToScreen(failedRows[i].id + ' isOK: ' + failedRows[i].ok + ' : ' + failedRows[i].name);
      }

      testUtils.logMessageToScreen('Total: ' + total + ', Passed: ' + passed + ', Failed: ' + failed);
      console.log('Total: %d\tPassed: %d\tFailed: %d', total, passed, failed);
      testUtils.toggleRadios(false);

      console.log("****TEST TOOK:  ms ****" );
      console.log("****TEST_LOGGER:[PROCESS_ON_EXIT_SUCCESS]****");*/
  });
}

thaliTape.begin = function() {

  // Once connected, let the server know who we are and what we do
  getCoordinator().once("connect", function() {
    getCoordinator().once("schedule", function(schedule) {
      JSON.parse(schedule).forEach(function(test) {
        declareTest(
          test, 
          tests[test].fixture.setup, 
          tests[test].fixture.teardown, 
          tests[test].opts, 
          tests[test].fn
        );
      });
      getCoordinator().scheduleComplete();
      createStream();
    });

    getCoordinator().present(deviceName, "unittest", Object.keys(tests));
  });
}

thaliTape.getCoordinator = getCoordinator;

module.exports = (typeof jxcore == 'undefined' || jxcore.utils.OSInfo().isMobile) ? thaliTape : require("WrappingTape");<|MERGE_RESOLUTION|>--- conflicted
+++ resolved
@@ -19,12 +19,8 @@
  */
 
 'use strict';
-<<<<<<< HEAD
-var tape = require('tape');
-=======
 var tape = require('tape-catch');
 var WrappingTape = require('wrapping-tape');
->>>>>>> 16146f6c
 var CoordinatorConnector = require('./CoordinatorConnector');
 var parsedJSON = require('../serveraddress.json');
 
@@ -33,12 +29,7 @@
 process.on('uncaughtException', function(err) {
   console.log("Uncaught Exception: " + err);
   console.log("****TEST TOOK:  ms ****" );
-<<<<<<< HEAD
-  console.log("****TEST_LOGGER:[PROCESS_ON_EXIT_FAIL]****");
-  throw err;
-=======
   console.log("****TEST_LOGGER:[PROCESS_ON_EXIT_FAILED]****");
->>>>>>> 16146f6c
 });
 
 process.on('unhandledRejection', function(err) {
