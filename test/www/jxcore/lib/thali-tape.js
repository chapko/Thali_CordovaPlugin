--- conflicted
+++ resolved
@@ -59,12 +59,6 @@
 
   tape('setup', function(t) {
     // Run setup function when the testServer tells us
-<<<<<<< HEAD
-    testServer.once("setup_" + name, function() {
-      testServer.emit(util.format("setup_%s_ok", name));
-      t.on('end', function() {
-        testServer.emit('setup_complete', JSON.stringify({"test":name}));
-=======
     var success = true;
     testServer.once('setup_' + name, function () {
       testServer.emit(util.format('setup_%s_ok', name));
@@ -74,7 +68,6 @@
       t.once('end', function () {
         testServer.emit('setup_complete',
           JSON.stringify({'test':name, 'success': success}));
->>>>>>> f263110b
       });
       setup(t);
     });
@@ -88,16 +81,6 @@
       success = success && res.ok;
     });
 
-<<<<<<< HEAD
-    t.on("end", function() {
-      // Tell the server we ran the test and what the result was (true == pass)
-      testServer.emit('test_complete', JSON.stringify({"test":name, "success":success}));
-    });
-
-    // Run the test (cb) when the server tells us to    
-    testServer.once("start_test_" + name, function() {
-      testServer.emit(util.format("start_test_%s_ok", name));
-=======
     t.once('end', function () {
       // Tell the server we ran the test and what the result was (true == pass)
       testServer.emit('test_complete',
@@ -105,21 +88,14 @@
     });
 
     // Run the test (cb) when the server tells us to
-    testServer.once('start_test_' + name, function () {
-      testServer.emit(util.format('start_test_%s_ok', name));
->>>>>>> f263110b
+    testServer.once("start_test_" + name, function() {
+      testServer.emit(util.format("start_test_%s_ok", name));
       cb(t);
     });
   });
 
   tape("teardown", function(t) {
     // Run teardown function when the server tells us
-<<<<<<< HEAD
-    testServer.once("teardown_" + name, function() {
-      testServer.emit(util.format("teardown_%s_ok", name));
-      t.on('end', function() {
-        testServer.emit('teardown_complete', JSON.stringify({"test":name}));
-=======
     var success = true;
     testServer.once('teardown_' + name, function () {
       testServer.emit(util.format('teardown_%s_ok', name));
@@ -129,7 +105,6 @@
       t.once('end', function () {
         testServer.emit('teardown_complete',
           JSON.stringify({'test':name, 'success':success}));
->>>>>>> f263110b
       });
       teardown(t);
     });
@@ -198,13 +173,8 @@
   });
 
   tape.createStream({ objectMode: true })
-<<<<<<< HEAD
   .on('data', function(row) {
-    
-=======
-  .on('data', function (row) {
-
->>>>>>> f263110b
+
     // Collate and log results as they come in
 
     console.log(JSON.stringify(row));
@@ -238,20 +208,12 @@
   var testServer = io('http://' + require('../server-address') + ':' + 3000 +
     '/', serverOptions);
 
-<<<<<<< HEAD
   testServer.once('discard', function() {
-    // This device not needed, log appropriately so CI doesn't think we've failed
+    // This device not needed, log appropriately so CI doesn't think we've
+    // failed
     console.log("--= Surplus to requirements =--");
     console.log("****TEST TOOK:  ms ****");
     console.log("****TEST_LOGGER:[PROCESS_ON_EXIT_SUCCESS]****");
-=======
-  testServer.once('discard', function () {
-    // This device not needed, log appropriately so CI doesn't think we've
-    // failed
-    console.log('--= Surplus to requirements =--');
-    console.log('****TEST TOOK:  ms ****');
-    console.log('****TEST_LOGGER:[PROCESS_ON_EXIT_SUCCESS]****');
->>>>>>> f263110b
   });
 
   testServer.on('error', function (data) {
@@ -297,19 +259,11 @@
 
     var _uuid = uuid.v4();
     testServer.emit('present', JSON.stringify({
-<<<<<<< HEAD
-      "os": platform, 
-      "name": testUtils.getName(),
-      "uuid": _uuid,
-      "type": 'unittest',
-      "tests": Object.keys(tests)
-=======
       'os': platform,
       'name': testUtils.getName(),
       'uuid': _uuid,
       'type': 'unittest',
       'tests': Object.keys(tests)
->>>>>>> f263110b
     }));
   });
 }
