--- conflicted
+++ resolved
@@ -99,11 +99,8 @@
 
     var options = {
       ciphers: thaliConfig.SUPPORTED_PSK_CIPHERS,
-<<<<<<< HEAD
-=======
       key: thaliConfig.BOGUS_KEY_PEM,
       cert: thaliConfig.BOGUS_CERT_PEM,
->>>>>>> 22f1a62f
       pskCallback : pskCallback
     };
 
@@ -157,11 +154,7 @@
 
 module.exports.getSeqDoc = function(dbName, serverPort, pskId, pskKey,
                                     devicePublicKey, host) {
-<<<<<<< HEAD
-  var path = '/db/' + dbName + '/' +
-=======
   var path = thaliConfig.BASE_DB_PATH + '/' + dbName + '/' +
->>>>>>> 22f1a62f
     module.exports.generateSeqDocPath(devicePublicKey);
   return module.exports.pskGet(serverPort, path, pskId, pskKey, host)
     .then(function (responseBody) {
