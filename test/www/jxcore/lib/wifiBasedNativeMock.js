--- conflicted
+++ resolved
@@ -747,21 +747,12 @@
     if (platform.isAndroid) {
       return callback('Platform does not support multiConnect');
     }
-<<<<<<< HEAD
 
     if (!uuidValidator(peerIdentifier)) {
       callback(null);
       return multiConnectResolvedCallbackHandler(syncValue, 'Illegal peerID');
     }
 
-=======
-
-    if (!uuidValidator(peerIdentifier)) {
-      callback(null);
-      return multiConnectResolvedCallbackHandler(syncValue, 'Illegal peerID');
-    }
-
->>>>>>> 5d2df690
     // The immediate return just says we got the request.
     callback(null);
     return this._connect(peerIdentifier, function (error, response) {
@@ -849,18 +840,6 @@
     case 'connect': {
       return this.connect(arguments[0], arguments[1]);
     }
-<<<<<<< HEAD
-    case 'multiConnect':
-    {
-      return this.multiConnect(arguments[0], arguments[1], arguments[2]);
-    }
-    case 'disconnect':
-    {
-      return this.disconnect(arguments[0], arguments[1]);
-    }
-    case 'killConnections':
-    {
-=======
     case 'multiConnect': {
       return this.multiConnect(arguments[0], arguments[1], arguments[2]);
     }
@@ -868,7 +847,6 @@
       return this.disconnect(arguments[0], arguments[1]);
     }
     case 'killConnections': {
->>>>>>> 5d2df690
       return this.killConnections(arguments[0]);
     }
     case 'GetDeviceName': {
