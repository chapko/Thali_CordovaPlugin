'use strict';

var Promise = require('bluebird');
var EventEmitter = require('events').EventEmitter;
var uuid = require('node-uuid');
var express = require('express');
var assert = require('assert');
var net = require('net');
var makeIntoCloseAllServer = require('thali/NextGeneration/makeIntoCloseAllServer');

var logger = require('./testLogger')('wifiBasedNativeMock');

var proxyquire = require('proxyquire');
proxyquire.noPreserveCache();

var mockEmitter = new EventEmitter();
var networkStatusCalled = false;

var peerConnections = {};
var peerProxyServers = {};
var peerProxySockets = {};

var peerAvailabilityChangedCallback = null;
var peerAvailabilities = {};

/**
 * Enum to describe the platforms we can simulate, this mostly controls how we
 * handle connect
 *
 * @public
 * @readonly
 * @enum {string}
 */
var platformChoice = {
  ANDROID: 'Android',
  IOS: 'iOS'
};

var BSSID = 'c1:5b:05:5a:41:1e'; // 'c1-5b-05-5a-41-1e' is valid too.
var SSID  = 'myWifi';
var currentNetworkStatus = {
  wifi:               'on',
  bluetooth:          'on',
  bluetoothLowEnergy: 'on',
  cellular:           'on',

  bssidName: BSSID,
  ssidName:  SSID
};

var getCurrentNetworkStatus = function () {
  return JSON.parse(JSON.stringify(currentNetworkStatus));
};

var ThaliWifiInfrastructure =
proxyquire('thali/NextGeneration/thaliWifiInfrastructure',
  {
    './thaliMobileNativeWrapper': {
      emitter: mockEmitter,
      getNonTCPNetworkStatus: function () {
        assert(!networkStatusCalled,
          'the mock network status should not be called twice');
        networkStatusCalled = true;
        return Promise.resolve(getCurrentNetworkStatus());
      },
      '@noCallThru': true
    },
    './thaliConfig': {
      // Use a unique NT for messaging between mock code so
      // that the SSDP traffic doesn't get mixed up with real
      // Thali messaging (for example, if in a desktop test,
      // the native and Wifi layers are run simultaneously).
      SSDP_NT: (process.env.SSDP_NT || 'http://www.thaliproject.org') + '/mock'
    },
    'ip': {
      address: function () {
        // In desktop mocking scenario, all peers are running
        // in localhost.
        return '127.0.0.1';
      }
    }
  }
);

/** @module WifiBasedNativeMock */

/**
 * @file
 *
 * This is a mock of {@link module:thaliMobileNative}. It is intended to
 * replicate all the capabilities of {@link module:thaliMobileNative} so that we
 * can build and test code intended to use {@link module:thaliMobileNative} but
 * on the desktop.
 *
 * We are intentionally replicating the lowest layer of the stack in order to
 * to be able to test on the desktop all the layers on top of it. This includes
 * emulating behaviors unique to iOS and Android.
 *
 * For testing purposes if callNative or registerToNative do not get all the
 * parameters they were expecting then a "Bad Arguments" exception MUST be
 * thrown.
 *
 * ## Mocking iOS
 *
 * The file was original written from the perspective of Android and the
 * connect method (which we also used to use on iOS). But the new code uses
 * multiConnect for iOS. The challenge with this change is how do we model
 * a MCSession on the WiFi Mock? It was relatively easy to model an Android
 * Bluetooth socket because the mux in node is allowed to create exactly one
 * TCP/IP connection to the native layer. If node kills that connection then it
 * means that node wants the associated Bluetooth socket to die. And if the
 * native layer kills the connection it tells node that for some reason the
 * Bluetooth socket was lost. So by just killing that single TCP/IP connection
 * we could model kill the mocked Bluetooth socket either from node or from
 * the 'native' layer.
 *
 * But with iOS there can be many or even no connections to the native TCP/IP
 * listener. So the life span of the MCSession is largely separate from the
 * listener. I say 'largely' because if the listen is closed all together then
 * that tells the node layer that the MCSession was lost but this is not
 * something that is easily detected by the node layer so it isn't terribly
 * useful for us. More importantly, there is no way for the remote peer to
 * directly trigger the closure of the TCP/IP listener, at least not via any
 * TCP/IP mechanism. Where as a remote peer can trigger the closure of the
 * the single TCP/IP connection by closing its relayed connection.
 *
 * So what we need is an explicit way to model MCSessions in the mock when we
 * are emulating iOS. We had thought of using the mux layer for this, in other
 * words we could put the iOS code on top of the TCPServersManager code
 * which would then run on top of the WiFiMock which would then run on top of
 * the real WiFi code. This is workable but it's so complex it made our heads
 * hurt. So we decided to go with a simple solution.
 *
 * When a multiConnect method is received we will connect to the advertised
 * port and address that came over WiFi originally and we will connect to
 * an express endpoint we will add to the router called /inviteToSession. We
 * will support a POST request to that endpoint with a query argument on the
 * URL that contains a UUID to identify the session the remote peer is being
 * invited to. Remember that we will need to create an ACL for this (and the
 * other end points mentioned here) with a pre-defined secret since we
 * require all connections to run over PSK. Right now the response to
 * /inviteToSession will always be 200 OK. This is because we don't yet have
 * the functionality to allow peers to reject incoming session requests other
 * than for DOS reasons. So once the requesting peer gets 200 OK it can treat
 * the MCSession as established and continue with the multiConnect request.
 *
 * We will add a second endpoint under the same ACL called /endSession. This
 * endpoint also takes a query argument that contains a UUID. This identifies
 * the MCSession ID that is being closed. Either peer can send this to the
 * other. This enables us to simulate MCSession failures due both to the peer
 * who created the session and the peer who is a member of the session. A call
 * to this endpoint on the peer who initiated the session (so we have to track
 * which IDs we initiated) MUST cause a multiConnectConnectionFailureCallback
 * event to be fired to tell Node that the session is gone. The TCP listener
 * associated with the original multiConnect that created the session MUST also
 * be closed and all existing connections terminated.
 *
 * If a peer who was invited to a session (e.g. received an /inviteToSession
 * request) then receives a /endSession request with the same ID then this
 * signals that the TCP/IP listener that is handling WiFi requests to be
 * relayed to that peer's local router is to be shut down and all client
 * connections to that router shut down. The most common reason for this to
 * happens is that the initiating peer called the native disconnect method.
 *
 * In the case that peer A initiated a session with peer B and now peer B
 * wants to terminate that session (e.g. the test code on peer B called the
 * killConnections method which would kill everything) then this could trigger
 * a call to the /endSession endpoint on peer A. The result is very similar to
 * what would have happened had peer A called disconnect on the session. That
 * is, the TCP listener waiting for node requests to relay across WiFi would
 * be closed down. Existing connections would be closed and the
 * multiConnectConnectionFailureCallback would be called.
 */

/**
 * This is the method that actually handles processing the native requests. In
 * general this method just records the arguments for later use.
 *
 * @param {string} mobileMethodName This is the name of the method that was
 * passed in on the mobile object
 * @param {platformChoice} platform
 * @param {Object} router
 * @param {thaliWifiInfrastructure} thaliWifiInfrastructure
 * @constructor
 */
function MobileCallInstance(mobileMethodName, platform, router,
                            thaliWifiInfrastructure) {
  this.mobileMethodName = mobileMethodName;
  this.platform = platform;
  this.router = router;
  this.thaliWifiInfrastructure = thaliWifiInfrastructure;
}

MobileCallInstance.prototype.thaliWifiInfrastructure = null;
MobileCallInstance.prototype.mobileMethodName = null;
MobileCallInstance.prototype.platform = null;
MobileCallInstance.prototype.router = null;

/**
 * Most of the functions we are mocking are supposed to have at most one
 * outstanding call to them at a time. This wrapper enforces that requirement
 * by asserting if there is more than one outstanding call.
 * @param {Object} funSelf The 'this' for the method being called
 * @param {Object} fun The function to be invoked
 * @constructor
 */
function CallOnce(funSelf, fun) {
  this.called = false;
  this.fun = fun;
  this.funSelf = funSelf;
}

/**
 * This checks if the function being wrapped in CallOnce has been wrapped and
 * if not it will wrap it. Note that we assume that for any function that
 * is submitted its last argument when invoked is always a callback.
 * @param {Object} self The self that the function to be invoked should be
 * called with
 * @param {string} funName The name of the function to be invoked
 * @param {Object[]} args The args that were submitted to the function being
 * invoked.
 */
CallOnce.check = function (self, funName, args) {
  var callOnceFunName = funName + 'CallOnce';
  if (!self[callOnceFunName]) {
    self[callOnceFunName] =
      new CallOnce(self, self[funName]);
  }

  return self[callOnceFunName].startCall.apply(self[callOnceFunName], args);
};

CallOnce.prototype.startCall = function () {
  var self = this;
  assert(!self.called, 'Only one call at a time');
  self.called = true;
  // arguments isn't a real array so we make it into one, bad perf
  // but we don't care
  var functionArgs = Array.prototype.slice.call(arguments);
  var originalCallback = functionArgs.slice(-1)[0];
  var callbackWrapper = function () {
    assert(self.called, 'Stop should only be called after start');
    self.called = false;
    return originalCallback.apply(self.funSelf, arguments);
  };
  functionArgs[functionArgs.length - 1] = callbackWrapper;
  return self.fun.apply(self.funSelf, functionArgs);
};


var startListeningForAdvertisementsIsActive = false;
/**
 * In effect this listens for SSDP:alive and SSDP:byebye messages along with
 * the use of SSDP queries to find out who is around. These will be translated
 * to peer availability callbacks as specified below. This code MUST meet the
 * same requirements for using a unique SSDP port, syntax for requests, etc. as
 * {@link module:ThaliWifiInfrastructure}.
 *
 * Other requirements for this method MUST match those of {@link
 * external:"Mobile('startListeningForAdvertisements')".callNative} in terms of
 * idempotency. This also means we MUST return "Radio Turned Off" if we are
 * emulating Bluetooth as being off.
 *
 * @public
 * @param {module:thaliMobileNative~ThaliMobileCallback} callback
 */
MobileCallInstance.prototype.startListeningForAdvertisements =
  function (callback) {// jscs:ignore disallowUnusedParams
    return CallOnce.check(this, '_startListeningForAdvertisements', arguments);
  };

MobileCallInstance.prototype._startListeningForAdvertisements =
function (callback) {
  this.thaliWifiInfrastructure.startListeningForAdvertisements()
  .then(function () {
    startListeningForAdvertisementsIsActive = true;
    callback();
  })
  .catch(function (error) {
    callback(error.message);
  });
};

/**
 * This shuts down the SSDP listener/query code. It MUST otherwise behave as
 * given for {@link
 * external:"Mobile('stopListeningForAdvertisements')".callNative}.
 *
 * @public
 * @param {module:thaliMobileNative~ThaliMobileCallback} callBack
 */
MobileCallInstance.prototype.stopListeningForAdvertisements =
  function (callBack) {// jscs:ignore disallowUnusedParams
    return CallOnce.check(this, '_stopListeningForAdvertisements', arguments);
  };

MobileCallInstance.prototype._stopListeningForAdvertisements =
function (callBack) {
  this.thaliWifiInfrastructure.stopListeningForAdvertisements()
  .then(function () {
    startListeningForAdvertisementsIsActive = false;
    callBack();
  }).catch(function (err) {
    callBack(err);
  });
};

var incomingConnectionsServer = null;
var startUpdateAdvertisingAndListeningIsActive = false;
/**
 * This method tells the system to both start advertising and to accept
 * incoming connections. In both cases we need to accept incoming connections.
 * The main challenge is simulating what happens when stop is called. This is
 * supposed to shut down all incoming connections. So we can't just advertise
 * our 127.0.0.1 port and let the other mocks running on the same machine
 * connect since stop wouldn't behave properly. To handle the stop behavior,
 * that is to disconnect all incoming connections, we have to introduce a TCP
 * level proxy. The reason we need a TCP proxy is that we are using direct SSL
 * connections in a way that may or may not properly work through a HTTPS proxy.
 * So it's simpler to just introduce the TCP proxy. We will advertise the TCP
 * proxy's listener port in SSDP and when someone connects we will create a TCP
 * client connection to portNumber and then pipe the two connections together.
 *
 * __Open Issue:__ If we directly pipe the TCP listener socket (from connect)
 * and the TCP client socket (that we created) then will the system
 * automatically kill the pipe if either socket is killed? We need to test this.
 * If it doesn't then we just need to hook the close event and close the other
 * side of the pipe.
 *
 * __Note:__ For now we are going to not simulate the Bluetooth handshake for
 * Android. This covers the scenario where device A doesn't discover device B
 * over BLE but device B discovered device A over BLE and then connected over
 * Bluetooth. The handshake would create a simulated discovery event but we are
 * going to assume that the SSDP discovery will arrive in a timely manner and so
 * the behavior should be the same.
 *
 * For advertising we will use SSDP both to make SSDP:alive as well as to
 * answer queries as given in {@link module:ThaliWifiInfrastructure}.
 *
 * For incoming connections we will, as described above, just rely on everyone
 * running on 127.0.0.1.
 *
 * Otherwise the behavior MUST be the same as defined for (@link
 * external:"Mobile('startUpdateAdvertisingAndListening')".callNative}. That
 * includes returning the "Call Start!" error as appropriate as
 * well as returning "Radio Turned Off" if we are emulating Bluetooth as being
 * off.
 *
 * @param {number} portNumber
 * @param {module:thaliMobileNative~ThaliMobileCallback} callback
 */
MobileCallInstance.prototype.startUpdateAdvertisingAndListening =
  function (portNumber, callback) {// jscs:ignore disallowUnusedParams
    return CallOnce.check(this, '_startUpdateAdvertisingAndListening',
                          arguments);
  };

MobileCallInstance.prototype._startUpdateAdvertisingAndListening =
function (portNumber, callback) {
  var self = this;
  var doStart = function () {
    self.thaliWifiInfrastructure.startUpdateAdvertisingAndListening()
    .then(function () {
      startUpdateAdvertisingAndListeningIsActive = true;
      callback();
    }).catch(function (err) {
      callback(err);
    });
  };
  if (incomingConnectionsServer !== null) {
    doStart();
  } else {
    incomingConnectionsServer = makeIntoCloseAllServer(
      net.createServer(function (socket) {
        var proxySocket = net.connect(portNumber, function () {
          logger.debug('proxy socket connected');
        });

        proxySocket.on('error', function (err) {
          logger.debug('error on proxy socket - ' + err);
        });

        proxySocket.on('close', socket.destroy);

        proxySocket.pipe(socket).pipe(proxySocket);

        socket.on('error', function (err) {
          logger.debug('error on socket - ' + err);
        });

        socket.on('close', proxySocket.destroy);
      }));

    incomingConnectionsServer.listen(0, function () {
      self.thaliWifiInfrastructure.advertisedPortOverride =
        incomingConnectionsServer.address().port;
      doStart();
    });

    incomingConnectionsServer.on('error', function (err) {
      logger.debug('got error on incoming connection server ' + err);
    });
  }
};

/**
 * This function MUST behave like {@link module:ThaliWifiInfrastructure} and
 * send a proper SSDP:byebye and then stop responding to queries or sending
 * SSDP:alive messages. Otherwise it MUST act like
 * (@link external:"Mobile('stopAdvertisingAndListening')".callNative}
 * including terminating the TCP proxy and all of its connections to simulate
 * killing all incoming connections.
 *
 * @param {module:thaliMobileNative~ThaliMobileCallback} callBack
 */
MobileCallInstance.prototype.stopAdvertisingAndListening =
  function (callBack) {// jscs:ignore disallowUnusedParams
    return CallOnce.check(this, '_stopAdvertisingAndListening', arguments);
  };

MobileCallInstance.prototype._stopAdvertisingAndListening =
function (callBack) {
  var self = this;
  return (incomingConnectionsServer ?
          incomingConnectionsServer.closeAllPromise() :
          Promise.resolve())
    .then(function () {
      incomingConnectionsServer = null;
      peerAvailabilities = {};
      for (var peerIdentifier in peerConnections) {
        var peerConnection = peerConnections[peerIdentifier];
        peerConnection.end();
        delete peerConnections[peerIdentifier];
      }

      var peerProxyServerClosePromises = [];
      for (var peerIdentifier in peerProxyServers) {
        var peerProxyServer = peerProxyServers[peerIdentifier];
        peerProxyServerClosePromises.push(peerProxyServer.closeAllPromise());
        delete peerProxyServers[peerIdentifier];
      }

      for (var peerIdentifier in peerProxySockets) {
        peerProxySockets[peerIdentifier].destroy();
        delete peerProxySockets[peerIdentifier];
      }

      return Promise.all(peerProxyServerClosePromises);
    })
    .then(function () {
      return self.thaliWifiInfrastructure.stopAdvertisingAndListening();
    })
    .then(function () {
      startUpdateAdvertisingAndListeningIsActive = false;
      callBack();
    })
    .catch(function (err) {
      callBack(err);
    });
};

// jscs:disable jsDoc
/**
 * All the usual restrictions on connect apply including throwing errors if
 * start listening isn't active, handling consecutive calls, etc. Please see the
 * details in {@link external:"Mobile('connect')".callNative}. In this case the
 * mock MUST keep track of the advertised IP and port for each peerIdentifier
 * and then be able to establish a TCP/IP listener on 127.0.0.1 and use a TCP
 * proxy to relay any connections to the 127.0.0.1 port to the IP address and
 * port that was advertised over SSDP. The point of all this redirection is to
 * fully simulate the native layer so we can run tests of the Wrapper and above
 * with full fidelity. This lets us do fun things like simulate turning off
 * radios as well as properly enforce behaviors such as those below that let our
 * local listener only accept one connection and simulating time outs on a
 * single peer correctly (e.g. the other side is still available but we had no
 * activity locally and so need to tear down).
 *
 * In the case of simulating Android we just have to make sure that at any time
 * we have exactly one outgoing connection to any peerIdentifier. So if we get a
 * second connect for the same peerIdentifier while the first is active then we
 * need to return an 'Already connect(ing/ed)' error. We also need the right
 * tear down behavior so that if the local app connection to the local TCP
 * listener (that will then relay to the remote peer's port) is torn down then
 * we tear down the connection to the remote peer and vice versa.
 *
 * We have to throw the same errors as for connect so, for example, if this
 * method is called while we are simulating iOS then we MUST throw a
 * 'Platform does not support connect' error.
 *
 * @param {string} peerIdentifier
 * @param {module:thaliMobileNative~ConnectCallback} callback
 */
// jscs:enable jsDoc
MobileCallInstance.prototype.connect = function (peerIdentifier, callback) {
  if (!startListeningForAdvertisementsIsActive) {
    return callback('startListeningForAdvertisements is not active');
  }

  function returnSuccessfulConnectResponse() {
    var server = peerProxyServers[peerIdentifier];

    if (!server || !server.address())  {
      return callback('Server was either closed or is not yet listening');
    }

    callback(null, JSON.stringify({
      listeningPort: peerProxyServers[peerIdentifier].address().port
    }));

    setTimeout(function () {
      if (!peerProxySockets[peerIdentifier]) {
        // Either the code that called connect didn't connect within the allowed
        // window or the server already failed.
        cleanProxyServer();
      }
    }, 2000);
  }

  var cleanProxyServerCalled = false;
  function cleanProxyServer() {
    if (cleanProxyServerCalled) {
      return;
    }
    cleanProxyServerCalled = true;
    peerConnections[peerIdentifier] &&
      peerConnections[peerIdentifier].destroy();
    peerProxySockets[peerIdentifier] &&
      peerProxySockets[peerIdentifier].destroy();
    peerProxyServers[peerIdentifier] &&
      peerProxyServers[peerIdentifier].closeAllPromise()
        .then(function () {
          delete peerConnections[peerIdentifier];
          delete peerProxySockets[peerIdentifier];
          delete peerProxyServers[peerIdentifier];
        })
        .catch(function (err) {
          logger.debug('Got error closing server ' + err);
          throw err;
        });
  }

  var peerToConnect = peerAvailabilities[peerIdentifier];
  if (!peerToConnect) {
    setImmediate(function () {
      callback('Connection could not be established');
    });
    return;
  }

  if (peerProxyServers[peerIdentifier]) {
    return callback('Already connect(ing/ed)');
  }

  peerProxyServers[peerIdentifier] = makeIntoCloseAllServer(
    net.createServer(function (socket) {
      if (peerProxySockets[peerIdentifier]) {
        socket.destroy();
        return;
      }

      var peerConnection = peerConnections[peerIdentifier];

      if (!peerConnection || peerConnection.destroyed) {
        socket.destroy();
        return;
      }

      peerProxySockets[peerIdentifier] = socket;
      peerProxySockets[peerIdentifier].pipe(peerConnection)
        .pipe(peerProxySockets[peerIdentifier]);
      socket.on('end', function () {
        logger.debug('got an end on peerProxySockets');
        socket.end();
      });
      socket.on('error', function (err) {
        logger.debug('error on peerProxyServers socket for ' + peerIdentifier +
          ', err - ' + err);
      });
      socket.on('close', function () {
        cleanProxyServer();
      });
    }),
    true
  );

  peerProxyServers[peerIdentifier].listen(0, function () {
    peerConnections[peerIdentifier] = net.connect(peerToConnect.portNumber,
      function () {
        setTimeout(function () {
            if (!peerProxyServers[peerIdentifier]) {
              var error = 'Unspecified Error with Radio infrastructure';
              callback(error);
            }
            returnSuccessfulConnectResponse();
          },
          100);
      });
    peerConnections[peerIdentifier].on('end', function () {
      peerConnections[peerIdentifier] &&
        peerConnections[peerIdentifier].end();
    });
    peerConnections[peerIdentifier].on('error', function (err) {
      logger.debug('error on peerConnections socket for ' + peerIdentifier +
        ', err - ' + err);
    });
    peerConnections[peerIdentifier].on('close', function () {
      cleanProxyServer();
    });
  });

  peerProxyServers[peerIdentifier].on('close', function () {
    cleanProxyServer();
  });
};

/**
 * All the usual restrictions on multiConnect apply including throwing errors if
 * start listening isn't active, handling consecutive calls, etc. Please see the
 * details in {@link external:"Mobile('multiConnect')".callNative}. In this case
 * the mock MUST keep track of the advertised IP and port for each
 * peerIdentifier and then be able to establish a TCP/IP listener on 127.0.0.1
 * and use a TCP proxy to relay any connections to the 127.0.0.1 port to the IP
 * address and port that was advertised over SSDP. The point of all this
 * redirection is to fully simulate the native layer so we can run tests of the
 * Wrapper and above with full fidelity. This lets us do fun things like
 * simulate turning off radios as well as properly enforce behaviors such as
 * supporting the disconnect method.
 *
 * Although this is going to sound fairly nuts probably the easiest way to make
 * this all work is to re-use thaliTcpServersManager and friends from the mux.
 * The idea is that in iOS we have a MCSession which contains within it all
 * the connections between two peers going in a particular direction (meaning
 * we have two MCSessions at a time between two peers). We need a way to
 * simulate a MCSession ending (which can be initiated by either peer) and have
 * that harvest all the associated TCP/IP connections. The way we can do this is
 * by having startUpdateAdvertisingAndListening actually call
 * thaliTcpServersManager passing in the port it was given and then advertising
 * over SSDP the port returned by calling start on ThaliTcpServersManager. This
 * will automatically create a listener that turns each single TCP connection
 * into a mux and so lets many connections be generated but we can simulate
 * disconnect or turning off radios either by calling
 * terminateIncomingConnection on ThaliTcpServersManager or even stop.
 *
 * For multiConnect what we would do is call createPeerListener on
 * ThaliTcpServersManager and return the port of the TCP Listener that
 * createPeerListener created as the response to multiConnect. This will allow
 * arbitrary TCP/IP connections but they will all be passed through the mux
 * layer and so disconnect is trivially easy to implement, we just call
 * terminateOutgoingConnection.
 *
 * We could then issue multiConnectConnectionFailure events by trapping the
 * failedConnection events from the ThaliTcpServersManager.
 *
 * We have to make sure that if we get multiple calls to multiConnect for the
 * same peer that we already have a connection outstanding for that we return
 * the same address and port. (Which ThaliTcpServersManager would handle for us
 * for free).
 *
 * We have to throw the same errors as for multiConnect so, for example, if this
 * method is called while we are simulating Android then we MUST throw a
 * "Platform does not support `multiConnect`" error.
 *
 * @param {string} peerIdentifier
 * @param {string} syncValue
 * @param {module:thaliMobileNative~ThaliMobileCallback} callback
 */
MobileCallInstance.prototype.multiConnect =
  function (peerIdentifier, syncValue, callback) {

  };


/**
 * Emulates disconnect. If we have a session for the peerIdentifier via the
 * TCP proxy then we MUST kill the proxy. If there is no session for the
 * peerIdentifier then we return success.
 *
 * @param {string} peerIdentifier
 * @param {module:thaliMobileNative~ThaliMobileCallback} callback
 */
MobileCallInstance.prototype.disconnect = function(peerIdentifier, callback) {

};

/**
 * If we aren't emulating iOS then this method has to return the "Not
 * Supported" error. If we are emulating iOS then we have to kill all the TCP
 * listeners we are using to handling outgoing connections and the TCP proxy we
 * are using to handle incoming connections.
 *
 * @public
 * @param {module:thaliMobileNative~ThaliMobileCallback} callback
 */
MobileCallInstance.prototype.killConnections = function (callback) {
  // TODO: Implement specified behavior
  callback('Not Supported');
};

var fakeDeviceName = uuid.v4();
/**
 * Generates a UUID that will be used as the name of the current device.
 *
 * @public
 * @param {module:thaliMobileNative~ThaliMobileCallback} callback
 */
MobileCallInstance.prototype.getDeviceName = function (callback) {
  setImmediate(function () {
    callback(fakeDeviceName);
  });
};

MobileCallInstance.prototype.didRegisterToNative = function (method, callback) {
  // No need to do anything, because the mock gets to handle the
  // registerToNative calls directly and thus doesn't need to
  // to handle this additional step.
  setImmediate(callback);
};

MobileCallInstance.prototype.setWifiRadioState = function (setting, callback) {
  doToggle(setting, 'wifi', callback);
};

/**
 * Handles processing callNative requests. The actual params differ based on
 * the particular Mobile method that is being called.
 */
MobileCallInstance.prototype.callNative = function () {
  switch (this.mobileMethodName) {
    case 'startListeningForAdvertisements': {
      return this.startListeningForAdvertisements(arguments[0]);
    }
    case 'stopListeningForAdvertisements': {
      return this.stopListeningForAdvertisements(arguments[0]);
    }
    case 'startUpdateAdvertisingAndListening': {
      return this.startUpdateAdvertisingAndListening(
          arguments[0], arguments[1]);
    }
    case 'stopAdvertisingAndListening': {
      return this.stopAdvertisingAndListening(
          arguments[0]);
    }
    case 'connect': {
      return this.connect(arguments[0], arguments[1]);
    }
    case 'killConnections': {
      return this.killConnections(arguments[0]);
    }
    case 'GetDeviceName': {
      return this.getDeviceName(arguments[0]);
    }
    case 'didRegisterToNative': {
      return this.didRegisterToNative(arguments[0], arguments[1]);
    }
<<<<<<< HEAD
    case 'setWifiRadioState':
    {
      return this.setWifiRadioState(arguments[0], arguments[1]);
    }
    default:
    {
=======
    default: {
>>>>>>> 3ca6619b
      throw new Error('The supplied mobileName does not have a matching ' +
          'callNative method: ' + this.mobileMethodName);
    }
  }
};

var setupListeners = function (thaliWifiInfrastructure) {
  thaliWifiInfrastructure.on(
    'wifiPeerAvailabilityChanged',
    function (wifiPeer) {
      if (peerAvailabilityChangedCallback === null) {
        return;
      }

      // No sending events until at least one of the two start methods is
      // running.
      if (!startListeningForAdvertisementsIsActive &&
          !startUpdateAdvertisingAndListeningIsActive) {
        return;
      }

      var peerAvailable = !!wifiPeer.hostAddress;
      if (peerAvailable) {
        peerAvailabilities[wifiPeer.peerIdentifier] = wifiPeer;
      } else {
        delete peerAvailabilities[wifiPeer.peerIdentifier];
      }
      peerAvailabilityChangedCallback([{
        peerIdentifier: wifiPeer.peerIdentifier,
        peerAvailable: peerAvailable
      }]);
    }
  );
  thaliWifiInfrastructure.on(
    'discoveryAdvertisingStateUpdateWifiEvent',
    function (discoveryAdvertisingStateUpdateValue) {
      if (discoveryAdvertisingStateUpdateNonTCPCallback !== null) {
        discoveryAdvertisingStateUpdateNonTCPCallback(
          discoveryAdvertisingStateUpdateValue
        );
      }
    }
  );
};

// jscs:disable jsDoc
/**
 * Anytime we are looking for advertising and we receive a SSDP:alive,
 * SSDP:byebye or a response to one of our periodic queries we should use it to
 * create a peerAvailabilityChanged call back. In practice we don't really need
 * to batch these messages so we can just fire them as we get them. The
 * peerIdentifier is the USN from the SSDP message, and peerAvailable is true or
 * false based on the SSDP response.
 *
 * @param {module:thaliMobileNative~peerAvailabilityChangedCallback} callback
 */
// jscs:enable jsDoc
MobileCallInstance.prototype.peerAvailabilityChanged = function (callback) {
  peerAvailabilityChangedCallback = callback;
};

var discoveryAdvertisingStateUpdateNonTCPCallback = null;
// jscs:disable maximumLineLength
/**
 * Any time there is a call to start and stop or if Bluetooth is turned off on
 * Android (which also MUST mean that we have disabled both advertising and
 * discovery) then we MUST fire this event.
 *
 * @public
 * @param {module:thaliMobileNative~discoveryAdvertisingStateUpdateNonTCPCallback} callback
 */
// jscs:enable maximumLineLength
MobileCallInstance.prototype.discoveryAdvertisingStateUpdateNonTCP =
function (callback) {
  discoveryAdvertisingStateUpdateNonTCPCallback = callback;
};

var networkChangedCallback = null;
// jscs:disable jsDoc
/**
 * At this point this event would only fire because we called toggleBluetooth
 * or toggleWifi. For the moment we will treat toggleBluetooth and turning
 * on/off both bluetoothLowEnergy and bluetooth.
 *
 * __Open Issue:__ Near as I can tell both Android and iOS have a single
 * Bluetooth switch that activates and de-activates Bluetooth and BLE. Note
 * however that in theory it's possible to still have one available and not the
 * other to a particular application because of app level permissions but that
 * isn't an issue for the mock.
 *
 * @public
 * @param {module:thaliMobileNative~networkChangedCallback} callback
 */
// jscs:enable jsDoc
MobileCallInstance.prototype.networkChanged = function (callback) {
  networkChangedCallback = callback;
  // Implement the logic to emit networkChangedNonTCP
  // when the first listener is registered.
  setImmediate(function () {
    networkChangedCallback(getCurrentNetworkStatus());
  });
};

var incomingConnectionToPortNumberFailedCallback = null;
// jscs:disable maximumLineLength
/**
 * This is used anytime the TCP proxy for incoming connections cannot connect
 * to the portNumber set in
 * {@link module:WifiBasedNativeMock~MobileCallInstance.startUpdateAdvertisingAndListening}.
 *
 * @public
 * @param {module:thaliMobileNative~incomingConnectionToPortNumberFailedCallback} callback
 */
// jscs:enable maximumLineLength
MobileCallInstance.prototype.incomingConnectionToPortNumberFailed =
function (callback) {
  incomingConnectionToPortNumberFailedCallback = callback;
};

MobileCallInstance.prototype.registerToNative = function () {
  switch (this.mobileMethodName) {
    case 'peerAvailabilityChanged': {
      return this.peerAvailabilityChanged(arguments[0]);
    }
    case 'discoveryAdvertisingStateUpdateNonTCP': {
      return this.discoveryAdvertisingStateUpdateNonTCP(arguments[0]);
    }
    case 'networkChanged': {
      return this.networkChanged(arguments[0]);
    }
    case 'incomingConnectionToPortNumberFailed': {
      return this.incomingConnectionToPortNumberFailed(arguments[0]);
    }
    default: {
      throw new Error('The supplied mobileName does not have a matching ' +
          'registerToNative method: ' + this.mobileMethodName);
    }
  }
};

var doToggle = function (setting, property, callback) {
  var newStatus = setting ? 'on' : 'off';
  if (newStatus === currentNetworkStatus[property]) {
    setImmediate(callback);
    return;
  }
  currentNetworkStatus[property] = newStatus;
  if (property === 'wifi') {
    if (setting) {
      currentNetworkStatus.bssidName = BSSID;
      currentNetworkStatus.ssidName  = SSID;
    } else {
      currentNetworkStatus.bssidName = null;
      currentNetworkStatus.ssidName  = null;
    }
  }

  if (networkChangedCallback !== null) {
    // Record the status on this event loop to make sure
    // the right values are received.
    var statusSnapshot = getCurrentNetworkStatus();
    setImmediate(function () {
      // Inform the listener asynchronously, because this
      // is how the callback would get called on iOS and
      // Android.
      networkChangedCallback(statusSnapshot);
    });
  }
  setImmediate(callback);
};

// jscs:disable jsDoc
/**
 * This simulates turning Bluetooth on and off.
 *
 * If we are emulating Android then we MUST start with Bluetooth and WiFi
 * turned off.
 *
 * __Open Issue:__ I believe that JXCore will treat this as a NOOP if called
 * on iOS. We need to check and emulate their behavior.
 *
 * @param {platformChoice} platform
 * @param {ThaliWifiInfrastructure} thaliWifiInfrastructure
 * @returns {Function}
 */
// jscs:enable jsDoc
function toggleBluetooth () {
  return function (setting, callback) {
    doToggle(setting, 'bluetooth', callback);
  };
}

function firePeerAvailabilityChanged() {
  return function (peers) {
    peerAvailabilityChangedCallback(peers);
  };
}

function fireIncomingConnectionToPortNumberFailed() {
  return function (portNumber) {
    portNumber = portNumber || incomingConnectionsServer.address().port;
    incomingConnectionToPortNumberFailedCallback(portNumber);
  };
}

function fireDiscoveryAdvertisingStateUpdateNonTCP() {
  return function (discoveryAdvertisingStateUpdateValue) {
    discoveryAdvertisingStateUpdateNonTCPCallback(
      discoveryAdvertisingStateUpdateValue
    );
  };
}

// jscs:disable maximumLineLength
/**
 * This is a sleazy trick to let us use this mobile infrastructure when we
 * are testing without the coordinator. We create a server on localhost
 * and pass its port here and have it announce itself with a fake
 * wifiPeerAvailabilityChanged event which then triggers a
 * peerAvailabilityChanged event and lets us connect to that local server.
 *
 * @param {Object} platform
 * @param {module:thaliWifiInfrastructure~ThaliWifiInfrastructure} thaliWifiInfrastructure
 */
// jscs:enable maximumLineLength
function wifiPeerAvailabilityChanged(platform, thaliWifiInfrastructure) {
  return function (peerIdentifier) {
    thaliWifiInfrastructure.emit('wifiPeerAvailabilityChanged',
      {
        peerIdentifier: peerIdentifier,
        hostAddress: '127.0.0.1',
        portNumber: thaliWifiInfrastructure.advertisedPortOverride
      });
  };
}

// jscs:disable jsDoc
/**
 * To use this mock save the current global object Mobile (if it exists) and
 * replace it with this object. In general this object won't exist on the
 * desktop.
 *
 * @public
 * @constructor
 * @param {platformChoice} platform
 * @param {Object} router This is the express router being used up in the
 * stack. We need it here so we can add a router to simulate the iOS case where
 * we need to let the other peer know we want a connection.
 */
// jscs:enable jsDoc
function WifiBasedNativeMock(platform, router) {
  if (!platform) {
    platform = platformChoice.ANDROID;
  }
  if (!router) {
    router = express.Router();
  }
  var thaliWifiInfrastructure = new ThaliWifiInfrastructure();
  // In the native side, there is no equivalent for the start call,
  // but it needs to be done once somewhere before calling other functions.
  // In practice, the stop function never gets called, but that is okay
  // for the purpose of this mock Mobile object.
  thaliWifiInfrastructure.start(router);
  setupListeners(thaliWifiInfrastructure);

  var mobileHandler = function (mobileMethodName) {
    return new MobileCallInstance(mobileMethodName, platform, router,
                                  thaliWifiInfrastructure);
  };

  mobileHandler.toggleBluetooth =
    toggleBluetooth(platform, thaliWifiInfrastructure);

  mobileHandler.firePeerAvailabilityChanged =
    firePeerAvailabilityChanged(platform, thaliWifiInfrastructure);

  mobileHandler.fireIncomingConnectionToPortNumberFailed =
    fireIncomingConnectionToPortNumberFailed(platform, thaliWifiInfrastructure);

  mobileHandler.fireDiscoveryAdvertisingStateUpdateNonTCP =
    fireDiscoveryAdvertisingStateUpdateNonTCP(platform,
                                              thaliWifiInfrastructure);

  mobileHandler.wifiPeerAvailabilityChanged =
    wifiPeerAvailabilityChanged(platform, thaliWifiInfrastructure);

  mobileHandler._platform = platform;

  return mobileHandler;
}

module.exports = WifiBasedNativeMock;<|MERGE_RESOLUTION|>--- conflicted
+++ resolved
@@ -36,16 +36,11 @@
   IOS: 'iOS'
 };
 
-var BSSID = 'c1:5b:05:5a:41:1e'; // 'c1-5b-05-5a-41-1e' is valid too.
-var SSID  = 'myWifi';
 var currentNetworkStatus = {
-  wifi:               'on',
-  bluetooth:          'on',
-  bluetoothLowEnergy: 'on',
-  cellular:           'on',
-
-  bssidName: BSSID,
-  ssidName:  SSID
+  wifi: 'on',
+  bluetooth: 'on',
+  bluetoothLowEnergy: 'doNotCare',
+  cellular: 'doNotCare'
 };
 
 var getCurrentNetworkStatus = function () {
@@ -752,16 +747,10 @@
     case 'didRegisterToNative': {
       return this.didRegisterToNative(arguments[0], arguments[1]);
     }
-<<<<<<< HEAD
-    case 'setWifiRadioState':
-    {
+    case 'setWifiRadioState': {
       return this.setWifiRadioState(arguments[0], arguments[1]);
     }
-    default:
-    {
-=======
     default: {
->>>>>>> 3ca6619b
       throw new Error('The supplied mobileName does not have a matching ' +
           'callNative method: ' + this.mobileMethodName);
     }
