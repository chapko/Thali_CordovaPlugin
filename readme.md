--- conflicted
+++ resolved
@@ -71,15 +71,8 @@
 2. Inside the jxcore folder create the app.js for your application
 3. Inside the jxcore folder create the package.json for your application
  * `jx npm init` provides an easy to use wizard that will create a basic package.json file
-<<<<<<< HEAD
-4. Inside the jxcore folder run the command `jx install thali --save`
-5. In the www/jxcore directory run `find . -name "*.gz" -delete`
- * This step will go away in an upcoming release of JXCore that will support the `--autoremove "*.gz"` switch
-6. Make sure to run `cordova build ios` or `cordova build android` as appropriate as this is critical to moving key files into place
-=======
 4. Inside the jxcore folder run the command `jx install thali --autoremove="*.gz" --save`
 5. Make sure to run `cordova build` as this is critical to moving key files into place
->>>>>>> e2495dd5
  * Yes, an exception did get thrown during the build. No, it isn't harmful. No, we haven't quite figured out
  why it gets thrown, the verbose debug logs aren't saying anything useful.
 
