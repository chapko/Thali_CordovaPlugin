# Thali Cordova Plugin

This project is a work in progress and not yet production-level quality.

The Thali Cordova Plugin is a [Cordova](http://cordova.apache.org/) plugin for building peer-to-peer (P2P) networking apps on Android and iOS.

The Thali Cordova Plugin is layered on the [JXcore Cordova plugin](https://github.com/jxcore/jxcore-cordova), which uses [JXcore](http://jxcore.com/home/) to allow one to build mobile applications in JavaScript for Node.js.  

# The hacky work around instructions for using Thali in a Cordova project

One day the instructions in the rest of this document will be true. But right
now we are really focused on just getting the code to behave itself and not on
making it easy to use. We hope to fix that. But until then here are the
instructions we use to build Cordova projects that use the Thali Cordova Plugin.

First off we aren't publishing to NPM right now. So that means you have to build
the Thali Cordova plugin yourself. To get the instructions on how to do that
please head over to test/README.md and follow the directions in the sections
entitled 'Installing software' and 'Running your own NPM registry'.

From there you need to create your cordova project and install Thali into it.
To do that I assume you are at the command line and are starting at the
directory which contains the clone of Thali_CordovaPlugin.

```
cordova create FooBar com.example.foobar FooBar
```

The previous command will create a new Cordova project called FooBar in a
directory of the same name in the namespace com.example.foobar. If you already
have an existing Cordova project you want to add Thali to then you can skip
the previous command. But you have to make sure that Thali_CordovaPlugin is a
sibling directory to the one that contains your Cordova project. Note that for
this and all other commands, if you have your own existing Cordova project,
then please substitute 'FooBar' with the directory name of your Cordova project.

```
mkdir -p FooBar/thaliDontCheckIn/localdev
```

The previous command creates a directory inside of the Cordova project. This
directory is a flag to Thali's install logic that tells us to pull the Thali code
from a local clone of Thali_CordovaPlugin (that MUST be a sibling directory to
the Cordova project) rather than trying to get it from NPM.

```
cd FooBar
cordova platform add android
mkdir www/jxcore
cd www/jxcore
vi app.js
```

The commands above take us into the Cordova project, add android (iOS isn't
working yet so isn't in these instructions) and then create the www/jxcore
directory. That directory is where all of your node code will live. In that
directory you will create your app.js file that will launch your node code when
your Cordova project is run. I used vi just to show that I created, edited and
saved that file.

```
jx npm init
```

We are still inside of FooBar/www/jxcore and now we are running the script
that MUST be run before installing thali since a bug in our installer.
In other case install will fail. This script will go away as soon as
installed fixed. See one of the reasons [thaliproject/Thali_CordovaPlugin#1221](https://github.com/thaliproject/Thali_CordovaPlugin/issues/1221),
[thaliproject/Thali_CordovaPlugin#1250](https://github.com/thaliproject/Thali_CordovaPlugin/issues/1250) to run this script.

```
npm run setupDesktop --prefix ../../../Thali_CordovaPlugin/thali/install
```

We are still inside of FooBar/www/jxcore and now we are dealing with creating a
package.json. If you don't already have a package.json, this will create one for
you. If you already have a package.json then you can skip the previous command.

```
jx npm install ../../../Thali_CordovaPlugin/thali/ --save --no-optional --autoremove "*.gz"
```

This is the command, still in FooBar/www/jxcore, that actually installs
Thali_CordovaPlugin. This command does a dizzying variety of things including
setting up the Cordova environment with Thali's specific extensions as well as
setting up the www/jxcore node app with all of Thali's dependencies.

```
jx npm install --no-optional --autoremove "*.gz"
```

Once you have Thali installed this next command will install anything else you
have hanging out in your package.json.

```
find . -name "*.gz" -delete
```

You may have noticed above we have commands '--autoremove "*.gz"'. These are a
special command in JXcore that does exactly what the line above does. However
we have noticed that the command doesn't always seem to work so we just use the
line above to be sure. The point of this command is that Android gets very unhappy
if one tries to build an APK with gz files in it so we nuke 'em' before build.

```
cordova build android --release --device
```

And now we are ready to build! This assumes that you already have whatever
content you want in your /www directory and in your /www/jxcore directory.

Now you are probably wondering - what now? The next step is to actually put in
some code into that app.js and related files that uses Thali. Doing that is
tricky and we will need to write an intro guide. But for now I would head over to
test/www/jxcore/bv_tests/testThaliManagerCoordinated.js. This is the file that
we use to test Thali all up. It shows how to use the only class you have to
interact with to use Thali, thaliManager. Look for 'new ThaliManager(' and
also look at the thaliManager.js file which contains JSDOC.

The basic idea is that you have to give us the version of ExpressPouchDB you
want us to use as well as the version of PouchDB. In the case of ExpressPouchDB
head over to test/www/jxcore/package.json and see what version of ExpressPouchDB
and Pouchdb we are using. Put those *exact* versions into your package.json.
Don't worry if they look funky, we sometimes build our custom versions and stick
them in Sinopia when we are building so everything should work if you followed
the instructions above.

In addition we assume the PouchDB object you give us is configured with the
right directory for us to open databases and that you have set the default
adapter to LeveldownMobile.

The command to do this yourself looks like:

```Javascript
PouchDB = PouchDBGenerator(PouchDB, defaultDirectory, {
  defaultAdapter: LeveldownMobile
});
```

Where PouchDB is the PouchDB object your required. defaultDirectory is the
place you want to stick the DB and the last argument sets the adapter for
leveldownMobile. So you can just pass the above into thaliManager for the PouchDB
argument.

In Thali's model we use local radios to sync exactly one database (it's a silly
restriction but we are trying to do less for the moment). The name of that
database is submitted in the next argument. The name is submitted because for
a variety of reasons having to do with how remote synching is handled we have to
create our own instance of PouchDB pointing at the named DB. This doesn't however
restrict use of the same DB by code running in Node outside of Thali. PouchDB
is 'multi-access' safe within a single running instance of Node. So you can
party on the DB at the same time we are and it should all be fine.

After that is the device's own public key. This is used to identify the device
 to other devices.

```Javascript
var ecdhForLocalDevice = crypto.createECDH(thaliConfig.BEACON_CURVE);
var publicKeyForLocalDevice = ecdhForLocalDevice.generateKeys();
```

Again, see testThaliManagerCoordinated.js for the relevant includes. The code
above creates a new public key object with a specific curve, then generates a
public/private key pair matching that curve. We have to use this specific curve
so don't change it.

Note that the private key can be retrieved via getPrivateKey() and stored
somewhere secure on the device. This key will be needed the next time the device
runs to create a new ECDH object in the future using setPrivateKey(). Note that
JXcore runs an old version of node so to get accurate docs on how it handles
crypto please refer
[here](https://github.com/jxcore/jxcore/blob/master/doc/api/crypto.markdown).

The point is that once a device generates a public/private key pair for itself
it is expected that the device will continue to use the same key pair in the
future. Otherwise we can't reliably discover other devices.

After the public key comes a particularly tricky piece of code, the Thali Peer
Pool Manager. See the thaliPeerPoolInterface for details. For now you can start
with the thaliPeerPoolDefault.js whose behavior is incredibly inefficient and
will burn down your batteries and kill your bandwidth, but it's a start. We'll
need to write a fairly length article to explain all the things that the peer
pool manager has to do.

Finally, the last argument specifies what kind of networking you want Thali to
support. The enum for this value is defined in thaliMobile.networkTypes. For
now just set it to WIFI but you can also play with NATIVE. Right now we have
show stopper bugs on both so expect some rough going. Eventually the right
solution for everyone will be BOTH (which tells us to use both local WiFi access
points and the native radios). But we aren't there yet.

Once you have created the ThaliManager object then the next step is to actually
start it. Unsurprisingly this is done with a method called (wait for it) start.
However it's argument is extremely important. It is an array of buffers that
contain ECDH public keys. This is the list of public keys for other devices
that this device should both advertise information for and seek information
from. The public keys that go into this array are the value returned above
for publicKeyForLocalDevice. Now, the obvious question is, how did device A
get the public keys for devices B, C, D, etc.? The answer is - we don't know. :)

Eventually we'll bring back the identity exchange infrastructure that lets one
exchange public keys securely between devices but our current primary customer,
Rockwell Automation, doesn't need that functionality. They will actually sync the
public keys via the Rockwell cloud. So their app depends on devices having, at
some point, connected to the cloud in order to download a list of public keys.
If you don't happen to have a handy cloud then you need to figure out your own
solution for how to distribute the keys. Anyone wanting to resurrect the identity
exchange code can contact us via any of the mechanisms listed [here](http://thaliproject.org/WaysToContribute/).
Alternatively you can just cheat. Set up an open PouchDB/CouchDB server some
place and have devices sync their keys there and then sync down from that server
all the other device's keys. It's a hack to get you going.

Any time the list of keys change the start method needs to be called again. Also
note that we currently limit the number of keys we'll handle to 15. But this
value can be set in thaliConfig.js.

When you are ready for Thali to stop using up the device's batteries via radios
you can call 'stop'.

That is about it. If it works then anything you stick into the database you
gave us the name for should be sync'd to the other devices you told us about
if they are around and vice versa.

## Useful commands to run Android apps via command line

### Build

```
cordova build android --release --device
```

### Sign unsigned

`cordova build` creates unsigned _apk_. So in order to install the _apk_ into device
you need to sign the _apk_.

Please note that `build-tools` should be at least `25.0.0`.
Because this guide uses tool `apksigner` that is available starting
from `build-tools` `25.0.0`.

You should have keystore file before running the command below.

```
/usr/local/opt/android-sdk/build-tools/25.0.0/apksigner sign --ks path/to/keystore/file path/to/unsigned.apk
```

### Get devices list

You need to know device serial number or qualifier to install build into device
via command line. The command below lists all connected devices with their
qualifiers (first value in each line).

```
adb devices -l
```

### Install onto device and debug

```
adb -s DEVICE_QUALIFIER install -r path/to/signed.apk
```

Please note using `logcat` if you need providing the team with the logs from devices.

## Prerequisites

### Android

Download [Android Studio](http://developer.android.com/sdk/index.html) or the latest `android-sdk`

On Mac OS `android-sdk` can be installed from [brew](http://brew.sh/):
```
brew install android-sdk
```

Make sure to set your `ANDROID_HOME` environment variable:

If you have already installed `android-sdk` the correct `ANDROID_HOME` environment variable was set automatically.

Otherwise set `ANDROID_HOME` environment variable manually:

Mac OS X (put in your `~/.bash_profile` file):
```
export ANDROID_HOME=/<installation location>/android-sdk
export PATH=${PATH}:$ANDROID_HOME/tools:$ANDROID_HOME/platform-tools
```

Linux (put in your `~/.bashrc` file):
```
export ANDROID_HOME=/<installation location>/android-sdk
export PATH=${PATH}:$ANDROID_HOME/tools:$ANDROID_HOME/platform-tools
```

Windows:
```
set ANDROID_HOME=C:\<installation location>\Android\sdk
set PATH=%PATH%;%ANDROID_HOME%\tools;%ANDROID_HOME%\platform-tools
```


`<installation location>` can vary on different platforms but it's something that containes `android` in path and with folders inside like `etc`, `platforms`,`samples`,`tools` and so on.

Real life Mac OS `~/.bash_profile` example:
```
export ANDROID_HOME=/usr/local/Cellar/android-sdk/24.4.1_1/
export PATH=${PATH}:$ANDROID_HOME/tools:$ANDROID_HOME/platform-tools
```
Above `<installation location>` is `/usr/local/Cellar/android-sdk/24.4.1_1/`

Current API target level is `android-21`

### iOS

Download [Xcode 6](https://developer.apple.com/xcode/), or later.

## Getting Started

### Install latest JXCore

<<<<<<< HEAD
The installation guide for JXCore 3.1.6 on Mac OS and Windows can be found [here](https://github.com/thaliproject/jxbuild/blob/master/distribute.md).

The latest version of JXCore 3.1.6 only for Mac OS can be downloaded from [here](https://jxcore.blob.core.windows.net/jxcore-release/jxcore/0316/release/jx_osx64v8.zip)
=======
The installation guide for JXCore 3.1.7 on Mac OS and Windows can be found [here](https://github.com/thaliproject/jxbuild/blob/master/distribute.md).

The latest version of JXCore 3.1.7 only for Mac OS can be downloaded from [here](https://jxcore.blob.core.windows.net/jxcore-release/jxcore/0317/release/jx_osx64v8.zip)
>>>>>>> 6721f4c3

To check the version of the current JXCore installation run:
```
$ jx -jxv
<<<<<<< HEAD
v 0.3.1.6
=======
v 0.3.1.7
>>>>>>> 6721f4c3
```

### Install Cordova

(Check the [Android Platform Guide](https://cordova.apache.org/docs/en/4.0.0/guide_platforms_android_index.md.html#Android%20Platform%20Guide)
and [iOS Platform Guide](https://cordova.apache.org/docs/en/4.0.0/guide_platforms_ios_index.md.html#iOS%20Platform%20Guide) for detailed instructions.)

```
$ npm install -g cordova@6.4.0
```

### Create a Cordova project

```
$ cordova create ThaliTest com.test.thalitest ThaliTest
```

### Using the Thali Cordova Plugin

To use Thali in a Cordova project one must do the following:

1. Make sure to add whatever platforms you are using in Cordova using `cordova platform add` (android | ios)
2. Add a subfolder to www named jxcore (case sensitivity matters)
3. Inside the jxcore folder create the app.js for your application
4. Inside the jxcore folder create the package.json for your application
 * `jx npm init` provides an easy to use wizard that will create a basic package.json file
5. Inside the jxcore folder run the command `jx npm install thali --autoremove "*.gz" --save`
6. Make sure to run `cordova build` as this is critical to moving key files into place

Now you can run your app. The Android devices need to have OS version Lollipop or later for things to work properly
(Thali uses class `BluetoothLeAdvertiser`, which was added in API level 21). Android 6.0 "Marshmallow" introduced
a new permissions model where the user has to approve use of dangerous permission while the app is running.
Thali Cordova Plugin requires ACCESS_COARSE_LOCATION which needs user approval. This approval can be requested calling
window.ThaliPermissions.requestLocationPermission() function. ThaliPermissions API locates at www/android/thaliPermissions.js.

Note that Thali uses a subdirectory in your project called thaliDontCheckin to manage certain downloads. Per the name of the directory, please don't check it in to your repro.

If you want to upgrade to a newer version of Thali_CordovaPlugin all you have to do is just edit your package.json
with the version you want and then run 'jx npm install'. This will automatically update the Javascript files as well
as uninstall the old plugin and install the new plugin.

### Troubleshooting

In case of Thali failures do the following first.

1. Go into cloned Thali folder and execute the following command `find . -name "node_modules" -type d -exec rm -r "{}" \;`. __WARNING: Use `rm -r` with caution it deletes the folder and all its contents__.
2. `rm -r ~/.jx`
3. `rm -r ~/.jxc`
4. `rm -r ~/.node-gyp`

### Documentation

The following API documentation is available for the Thali Cordova Plugin:
- [Thali Cordova Connectivity API](doc/api/connectivity.md)
- [`ThaliReplicationManager` class](doc/api/thalireplicationmanager.md)
- [`ThaliEmitter` internal class](doc/api/thaliemitter.md)

### Contributing

If you see a mistake, find a bug, or you think there is a better way to do something, feel free to contribute.
Email [thali-talk@thaliproject.org](mailto:thali-talk@thaliproject.org) to connect with other contributors and
get started with Thali.

### Code of Conduct
This project has adopted the [Microsoft Open Source Code of Conduct](https://opensource.microsoft.com/codeofconduct/). For more information see the [Code of Conduct FAQ](https://opensource.microsoft.com/codeofconduct/faq/) or contact [opencode@microsoft.com](mailto:opencode@microsoft.com) with any additional questions or comments.

### License

Copyright (c) 2015 Microsoft

Permission is hereby granted, free of charge, to any person obtaining a copy of this software and associated documentation files (the "Software"), to deal in the Software without restriction, including without limitation the rights to use, copy, modify, merge, publish, distribute, sublicense, and/or sell copies of the Software, and to permit persons to whom the Software is furnished to do so, subject to the following conditions:

The above copyright notice and this permission notice shall be included in all copies or substantial portions of the Software.

THE SOFTWARE IS PROVIDED "AS IS", WITHOUT WARRANTY OF ANY KIND, EXPRESS OR IMPLIED, INCLUDING BUT NOT LIMITED TO THE WARRANTIES OF MERCHANTABILITY, FITNESS FOR A PARTICULAR PURPOSE AND NONINFRINGEMENT. IN NO EVENT SHALL THE AUTHORS OR COPYRIGHT HOLDERS BE LIABLE FOR ANY CLAIM, DAMAGES OR OTHER LIABILITY, WHETHER IN AN ACTION OF CONTRACT, TORT OR OTHERWISE, ARISING FROM, OUT OF OR IN CONNECTION WITH THE SOFTWARE OR THE USE OR OTHER DEALINGS IN THE SOFTWARE.<|MERGE_RESOLUTION|>--- conflicted
+++ resolved
@@ -317,24 +317,14 @@
 
 ### Install latest JXCore
 
-<<<<<<< HEAD
-The installation guide for JXCore 3.1.6 on Mac OS and Windows can be found [here](https://github.com/thaliproject/jxbuild/blob/master/distribute.md).
-
-The latest version of JXCore 3.1.6 only for Mac OS can be downloaded from [here](https://jxcore.blob.core.windows.net/jxcore-release/jxcore/0316/release/jx_osx64v8.zip)
-=======
 The installation guide for JXCore 3.1.7 on Mac OS and Windows can be found [here](https://github.com/thaliproject/jxbuild/blob/master/distribute.md).
 
 The latest version of JXCore 3.1.7 only for Mac OS can be downloaded from [here](https://jxcore.blob.core.windows.net/jxcore-release/jxcore/0317/release/jx_osx64v8.zip)
->>>>>>> 6721f4c3
 
 To check the version of the current JXCore installation run:
 ```
 $ jx -jxv
-<<<<<<< HEAD
-v 0.3.1.6
-=======
 v 0.3.1.7
->>>>>>> 6721f4c3
 ```
 
 ### Install Cordova
