--- conflicted
+++ resolved
@@ -1,8 +1,4 @@
-<<<<<<< HEAD
 The MIT License (MIT)
-=======
-Copyright (c) 2015-2016 Microsoft
->>>>>>> 09c7d53c
 
 Copyright (c) 2015-2016 Microsoft
 
@@ -13,7 +9,6 @@
 the Software, and to permit persons to whom the Software is furnished to do so,
 subject to the following conditions:
 
-<<<<<<< d0ec5cf09735418e52e6fad05bd09f7683411d4b
 The above copyright notice and this permission notice shall be included in all
 copies or substantial portions of the Software.
 
@@ -23,6 +18,3 @@
 COPYRIGHT HOLDERS BE LIABLE FOR ANY CLAIM, DAMAGES OR OTHER LIABILITY, WHETHER
 IN AN ACTION OF CONTRACT, TORT OR OTHERWISE, ARISING FROM, OUT OF OR IN
 CONNECTION WITH THE SOFTWARE OR THE USE OR OTHER DEALINGS IN THE SOFTWARE.
-=======
-THE SOFTWARE IS PROVIDED "AS IS", WITHOUT WARRANTY OF ANY KIND, EXPRESS OR IMPLIED, INCLUDING BUT NOT LIMITED TO THE WARRANTIES OF MERCHANTABILITY, FITNESS FOR A PARTICULAR PURPOSE AND NONINFRINGEMENT. IN NO EVENT SHALL THE AUTHORS OR COPYRIGHT HOLDERS BE LIABLE FOR ANY CLAIM, DAMAGES OR OTHER LIABILITY, WHETHER IN AN ACTION OF CONTRACT, TORT OR OTHERWISE, ARISING FROM, OUT OF OR IN CONNECTION WITH THE SOFTWARE OR THE USE OR OTHER DEALINGS IN THE SOFTWARE.
->>>>>>> Commit to #486: Fixed build errors and cleaned up the Android code by creating a new class to keep track of discovered peers and established connections.